{
  "name": "lichobile",
  "version": "0.0.0",
  "description": "lichess.org mobile application",
  "main": "app.js",
  "repository": {
    "type": "git",
    "url": "https://github.com/veloce/lichobile.git"
  },
  "keywords": [
    "lichess",
    "chess",
    "application",
    "mobile",
    "realtime",
    "android",
    "ios"
  ],
  "author": "Vincent Velociter (https://github.com/veloce)",
  "license": "MIT",
  "bugs": {
    "url": "https://github.com/veloce/lichobile/issues"
  },
  "homepage": "https://github.com/veloce/lichobile",
  "devDependencies": {
    "chokidar": "~0.12.6",
    "gulp": "~3.9.0",
    "gulp-autoprefixer": "~2.0.0",
    "gulp-if": "~1.2.5",
    "gulp-minify-css": "~0.3.11",
    "gulp-preprocess": "~1.1.1",
    "gulp-rename": "~1.2.2",
    "gulp-streamify": "0.0.5",
    "gulp-stylus": "~1.3.3",
    "gulp-util": "~3.0.1",
    "minimist": "~1.1.0",
    "stylus": "~0.49.1",
    "vinyl-source-stream": "~1.0.0",
    "yargs": "~1.3.1",
    "q": "1.1.2"
  },
  "dependencies": {
    "babel-plugin-mjsx": "4.1.1",
    "babel-preset-es2015": "6.6.0",
    "babelify": "7.2.0",
    "browserify": "13.0.0",
    "chart.js": "1.0.2",
    "chess.js": "git://github.com/veloce/chess.js#v0.9.2",
    "chessground-mobile": "veloce/chessground-mobile",
    "iscroll": "5.1.3",
    "lodash": "4.6.1",
    "mithril": "veloce/mithril.js#v8opt",
    "moment": "2.8.4",
    "signals": "1.0.0",
<<<<<<< HEAD
    "webworkify": "1.1.0",
=======
    "watchify": "3.7.0",
    "webworkify": "veloce/webworkify",
>>>>>>> d7e5f15e
    "zanimo": "git://github.com/veloce/Zanimo"
  }
}<|MERGE_RESOLUTION|>--- conflicted
+++ resolved
@@ -52,12 +52,8 @@
     "mithril": "veloce/mithril.js#v8opt",
     "moment": "2.8.4",
     "signals": "1.0.0",
-<<<<<<< HEAD
-    "webworkify": "1.1.0",
-=======
     "watchify": "3.7.0",
     "webworkify": "veloce/webworkify",
->>>>>>> d7e5f15e
     "zanimo": "git://github.com/veloce/Zanimo"
   }
 }