--- conflicted
+++ resolved
@@ -51,15 +51,10 @@
     "chessground-mobile": "veloce/chessground-mobile#mithril1.0",
     "iscroll": "5.1.3",
     "lodash": "4.6.1",
-<<<<<<< HEAD
-    "mithril": "veloce/mithril.js#v8opt",
-    "moment": "2.13.0",
-=======
     "mithril": "lhorie/mithril.js#rewrite",
     "moment": "2.14.1",
     "querystring": "0.2.0",
     "rlite-router": "1.1.3",
->>>>>>> 3c163894
     "signals": "1.0.0",
     "watchify": "3.7.0",
     "whatwg-fetch": "1.0.0",
