.antagonist
  color #fff
  overflow auto
  position relative
  clear both
  .infos
    float left
    width 50%;
    h2
      font-weight bold
      white-space nowrap
      margin-bottom 3px
  .rp.up
    color green
  .rp.down
    color red
  .rating
<<<<<<< HEAD
    font-size 0.6em
    color gold
=======
    font-size 0.7em
    color #C4A86F
>>>>>>> 2c91da43
    display inline-block
    vertical-align top
    margin 2px 10px 0 0
    font-weight 300
  .vertical_align
    min-height 30px
  .clock
    float right
    max-width 50%
    font-family Cousine
    font-weight bold
    text-align right
    min-width 90px
    font-size 25px
    padding-top: 3px;
    &.correspondence
      font-family 'Open Sans'
      font-size 17px
  .checks
    font-size 0.6em
    display inline-block
    vertical-align top
    margin 2px 10px 0 0
    font-weight bold
  .tomb
    display inline-block
    margin-left 8px
    div
      margin-left -6px
      width 18px
      height 18px
      margin-top -5px
      background-size cover
      display inline-block
    .pawn
      background-image url(../../images/pieces/mono/P.svg)
    .bishop
      background-image url(../../images/pieces/mono/B.svg)
    .knight
      background-image url(../../images/pieces/mono/N.svg)
    .rook
      background-image url(../../images/pieces/mono/R.svg)
    .queen
      background-image url(../../images/pieces/mono/Q.svg)
    .king
      background-image url(../../images/pieces/mono/K.svg)

.clock.running
  color gold

.board
  width 100%
  height 100%

#promotion_choice
  border 1px solid black
  background-color rgba(255,255,255, 0.7)
  position absolute
  height 100px
  width 100%
  text-align center
  .cg-piece
    position relative
    display inline-block
    width 60px
    height 60px
    margin 0 5px
    top 17px

#game_actions
  padding 0
  max-height 45px
  position absolute
  bottom 0
  width 100%

.game_action
  display inline-block
  text-align center
  background transparent
  padding 10px 10px 8px
  outline none
  border none
  color: gold
  height 100%
  width 25%
  &:last-child
    border-right none
  &:active, &.active
    background: gold
    color #fff
  &.empty::before
    visibility hidden
  &:before
    font-size 22px

@keyframes answer_glow {
  50%   {
    color #000
    background gold
  }
}

#open_player_controls.answer_required,
#open_chat.unread
  animation answer_glow 5s infinite

.player_controls
  &.overlay_popup > header
    line-height 1
    padding 10px
  .icon-game
    display inline-block
    font-size 33px
    color gold
  .game-title
    display inline-block
    line-height 20px
    margin-left 10px
    text-align left
    text-transform uppercase
  button
    &.flipped
      color gold
    &.draw-yes:before
      display inline-block
      transform rotate(-90deg)
  .negotiation, .force_resign_zone
    text-align center
    padding 0 10px
    margin 10px 0
    color gold
  .answers, .force_resign_zone
    margin-top 5px
  .notice
    margin 5px 0

.offline_actions
  .action
    padding 10px
  .select_input
    background darken(#fff, 10%)
    color textDarkGray
    > select
      color textDarkGray

.player_controls, .offline_actions
  .status
    color gold
  .result
    padding 0 10px
    text-align center
    margin 1em 0

.join_url_challenge, .await_url_challenge
  .infos
    padding 10px
    text-align center
  .explanation, .time
    margin 5px 0
  .time:before
    margin-right 5px
  .go_or_cancel
    margin-top 10px
  .error
    font-size 0.9em
  button
    &.binary_choice
      &[data-icon=E]
        background gold
        color #FFF
        padding 0 5px
        &.active
          background lighten(gold, 10%)

.lichess_game_url
  margin 10px 0;
  width: 95%
  text-align: center;
  font-size: 0.7em;
  padding: 10px
  background: #eee;
  font-family: Cousine;
  border: 1px solid #ccc;<|MERGE_RESOLUTION|>--- conflicted
+++ resolved
@@ -15,13 +15,8 @@
   .rp.down
     color red
   .rating
-<<<<<<< HEAD
-    font-size 0.6em
-    color gold
-=======
     font-size 0.7em
-    color #C4A86F
->>>>>>> 2c91da43
+    color gold
     display inline-block
     vertical-align top
     margin 2px 10px 0 0
