--- conflicted
+++ resolved
@@ -4,12 +4,7 @@
 import { lightPlayerName } from './utils';
 import { request } from './http';
 import challengesApi from './lichess/challenges';
-<<<<<<< HEAD
-import timeline from './lichess/timeline';
 import * as m from 'mithril';
-=======
-import m from 'mithril';
->>>>>>> 7c65d70b
 
 let push;
 
