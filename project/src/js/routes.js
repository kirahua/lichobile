import game from'./ui/game';
import tv from'./ui/tv';
import seek from'./ui/seek';
import correspondence from'./ui/correspondence';
import otb from'./ui/otb';
import ai from'./ui/ai';
import settingsUi from'./ui/settings';
import settingsLang from './ui/settings/lang';
import boardThemes from'./ui/settings/boardThemes';
import pieceThemes from'./ui/settings/pieceThemes';
import user from'./ui/user';
import userGames from'./ui/user/games';
import players from './ui/players';
import ranking from './ui/players/ranking';
<<<<<<< HEAD
import training from './ui/training';
=======
import m from 'mithril';
>>>>>>> a2bdd53b

export default {
  init() {
    m.route(document.body, '/', {
      '/': ai,
      '/otb': otb,
      '/ai': ai,
      '/game/:id': game,
      '/game/:id/:color': game,
      '/game/:id/user/:userId': game,
      '/tv': tv,
      '/seek': seek,
      '/correspondence': correspondence,
      '/@/:id': user,
      '/@/:id/games': userGames,
      '/@/:id/games/:filter': userGames,
      '/players': players,
      '/ranking': ranking,
      '/settings': settingsUi,
      '/settings/themes/board': boardThemes,
      '/settings/themes/piece': pieceThemes,
      '/settings/lang': settingsLang,
      '/training': training
    });
  }
};<|MERGE_RESOLUTION|>--- conflicted
+++ resolved
@@ -12,11 +12,8 @@
 import userGames from'./ui/user/games';
 import players from './ui/players';
 import ranking from './ui/players/ranking';
-<<<<<<< HEAD
 import training from './ui/training';
-=======
 import m from 'mithril';
->>>>>>> a2bdd53b
 
 export default {
   init() {
