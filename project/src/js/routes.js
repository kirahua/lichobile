--- conflicted
+++ resolved
@@ -1,10 +1,6 @@
-<<<<<<< HEAD
 import home from './ui/home';
 import game from './ui/game';
-=======
-import game from'./ui/game';
 import analyse from './ui/analyse';
->>>>>>> 45828c6d
 import challenge from './ui/challenge';
 import tv from'./ui/tv';
 import correspondence from'./ui/correspondence';
