import game from'./ui/game';
<<<<<<< HEAD
import analyse from './ui/analyse';
=======
import challenge from './ui/challenge';
>>>>>>> d25d4dcd
import tv from'./ui/tv';
import correspondence from'./ui/correspondence';
import otb from'./ui/otb';
import ai from'./ui/ai';
import settingsUi from'./ui/settings';
import settingsLang from './ui/settings/lang';
import settingsPreferences from './ui/settings/preferences';
import settingsGameDisplay from './ui/settings/gameDisplay';
import settingsGameBehavior from './ui/settings/gameBehavior';
import settingsPrivacy from './ui/settings/privacy';
import boardThemes from'./ui/settings/boardThemes';
import pieceThemes from'./ui/settings/pieceThemes';
import user from'./ui/user';
import userGames from'./ui/user/games';
import userVariantPerf from'./ui/user/variantperf';
import userTV from './ui/user/tv';
import players from './ui/players';
import ranking from './ui/players/ranking';
import training from './ui/training';
import editor from './ui/editor';
import m from 'mithril';

export default {
  init() {
    m.route(document.body, '/', {
      '/': ai,
      '/otb': otb,
      '/ai': ai,
      '/game/:id': game,
      '/game/:id/:color': game,
<<<<<<< HEAD
      '/game/:id/user/:userId': game,
      '/analyse': analyse,
      '/analyse/:id': analyse,
      '/analyse/:id/user/:userId': analyse,
=======
      '/challenge/:id': challenge,
>>>>>>> d25d4dcd
      '/tv': tv,
      '/correspondence': correspondence,
      '/@/:id': user,
      '/@/:id/games': userGames,
      '/@/:id/games/:filter': userGames,
      '/@/:id/:variant/perf': userVariantPerf,
      '/@/:id/tv': userTV,
      '/editor': editor,
      '/editor/:fen': editor,
      '/players': players,
      '/ranking': ranking,
      '/settings': settingsUi,
      '/settings/preferences': settingsPreferences,
      '/settings/gameDisplay': settingsGameDisplay,
      '/settings/gameBehavior': settingsGameBehavior,
      '/settings/privacy': settingsPrivacy,
      '/settings/themes/board': boardThemes,
      '/settings/themes/piece': pieceThemes,
      '/settings/lang': settingsLang,
      '/training': training,
      '/training/:id': training
    });
  }
};<|MERGE_RESOLUTION|>--- conflicted
+++ resolved
@@ -1,9 +1,6 @@
 import game from'./ui/game';
-<<<<<<< HEAD
 import analyse from './ui/analyse';
-=======
 import challenge from './ui/challenge';
->>>>>>> d25d4dcd
 import tv from'./ui/tv';
 import correspondence from'./ui/correspondence';
 import otb from'./ui/otb';
@@ -34,14 +31,11 @@
       '/ai': ai,
       '/game/:id': game,
       '/game/:id/:color': game,
-<<<<<<< HEAD
       '/game/:id/user/:userId': game,
       '/analyse': analyse,
       '/analyse/:id': analyse,
       '/analyse/:id/user/:userId': analyse,
-=======
       '/challenge/:id': challenge,
->>>>>>> d25d4dcd
       '/tv': tv,
       '/correspondence': correspondence,
       '/@/:id': user,
