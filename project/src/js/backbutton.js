--- conflicted
+++ resolved
@@ -1,15 +1,9 @@
-<<<<<<< HEAD
-import { isFunction } from 'lodash/lang';
-import { backHistory } from './utils';
-import session from './session';
-import * as m from 'mithril';
-=======
 import router from './router';
 import redraw from './utils/redraw';
+import { isFunction } from 'lodash/lang';
 import isFunction from 'lodash/isFunction';
 import { backHistory } from './utils';
 import session from './session';
->>>>>>> 3c163894
 
 const stack = [];
 
