var utils = {};
var i18n = require('./i18n');

utils.hasNetwork = function() {
  var t = window.navigator.connection.type;
  return t !== window.Connection.NONE && t !== window.Connection.UNKNOWN;
};

/*
 * Util function to handle xhr errors per request. We don't want to show alerts
 * for every request, this is why it's not done in the extract function of
 * m.request.
 *
 * @param {Error} error The error thrown in extract function (see http.js)
 */
utils.handleXhrError = function(error) {
  if (!utils.hasNetwork())
    window.navigator.notification.alert(i18n('noInternetConnection'));
  else
    window.plugins.toast.show(i18n(error.message), 'short', 'center');
};

utils.lichessSri = Math.random().toString(36).substring(2);

utils.serializeQueryParameters = function(obj) {
  var str = '';
  for (var key in obj) {
    if (str !== '') {
      str += '&';
    }
    str += key + '=' + obj[key];
  }
  return str;
};

function partialApply(fn, args) {
  return fn.bind.apply(fn, [null].concat(args));
}

utils.partialf = function() {
  return partialApply(arguments[0], Array.prototype.slice.call(arguments, 1));
};

utils.f = function() {
  var args = arguments,
    fn = arguments[0];
  return function() {
    fn.apply(fn, Array.prototype.slice.call(args, 1));
  };
};

utils.noop = function() {};

utils.playerName = function(player, withRating) {
  if (player.username || player.user) {
    var name = player.username || player.user.username;
    if (player.user && player.user.title) name = player.user.title + ' ' + name;
    if (withRating && (player.user || player.rating)) name += ' (' + (player.rating || player.user.rating) + ')';
    return name;
  }
  if (player.ai)
    return i18n('aiNameLevelAiLevel', 'Stockfish', player.ai);
  return 'Anonymous';
};

utils.backHistory = function() {
  if (window.navigator.app && window.navigator.app.backHistory)
    window.navigator.app.backHistory();
  else
    window.history.go(-1);
};

var perfIconsMap = {
  bullet: 'T',
  blitz: ')',
  classical: '+',
  correspondence: ';',
  chess960: '\'',
  kingOfTheHill: '(',
  threeCheck: '.',
  antichess: '@',
  atomic: '>',
  puzzle: '-',
  horde: '_'
};

utils.gameIcon = function(perf) {
  return perfIconsMap[perf];
};

utils.secondsToMinutes = function(sec) {
  return sec === 0 ? sec : sec / 60;
};

<<<<<<< HEAD
utils.tupleOf = function(x) {
  return [x.toString(), x.toString()];
};

utils.oppositeColor = function(color) {
  return color === 'white' ? 'black' : 'white';
};
=======
utils.caseInsensitiveSort = function(a, b) {
  var alow = a.toLowerCase();
  var blow = b.toLowerCase();

  return alow > blow ? 1: (alow < blow ? -1 : 0);
}

utils.userFullNameToId = function(fullName) {
  var split = fullName.split(' ');
  var id = split.length == 1 ? split[0] : split[1];
  return id.toLowerCase();
}
>>>>>>> b7f7ae99

module.exports = utils;<|MERGE_RESOLUTION|>--- conflicted
+++ resolved
@@ -92,7 +92,6 @@
   return sec === 0 ? sec : sec / 60;
 };
 
-<<<<<<< HEAD
 utils.tupleOf = function(x) {
   return [x.toString(), x.toString()];
 };
@@ -100,7 +99,7 @@
 utils.oppositeColor = function(color) {
   return color === 'white' ? 'black' : 'white';
 };
-=======
+
 utils.caseInsensitiveSort = function(a, b) {
   var alow = a.toLowerCase();
   var blow = b.toLowerCase();
@@ -113,6 +112,5 @@
   var id = split.length == 1 ? split[0] : split[1];
   return id.toLowerCase();
 }
->>>>>>> b7f7ae99
 
 module.exports = utils;