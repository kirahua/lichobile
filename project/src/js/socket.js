--- conflicted
+++ resolved
@@ -180,11 +180,7 @@
   createGame,
   createChallenge,
   createLobby,
-<<<<<<< HEAD
-=======
   createTournament,
-  createAwait,
->>>>>>> 71e223e5
   createDefault,
   setVersion(version) {
     if (socketInstance) socketInstance.setVersion(version);
