var messages = [];

var untranslated = {
  apiUnsupported: 'Your version of lichess app is too old! Please upgrade for free to the latest version.',
  apiDeprecated: 'Upgrade for free to the latest lichess app! Support for this version will be dropped on %s.',
  resourceNotFoundError: 'Resource not found',
  lichessIsUnavailableError: 'lichess.org is temporarily down for maintenance',
  mustSignIn: 'You must sign in to see this.',
  mustSignInToJoin: 'You must sign in to join it.',
  boardThemes: 'Board themes',
  pieceThemes: 'Piece themes',
  boardThemeBrown: 'Brown',
  boardThemeBlue: 'Blue',
  boardThemeGreen: 'Green',
  boardThemeGrey: 'Grey',
  boardThemePurple: 'Purple',
  boardThemeWood: 'Wood',
  boardThemeWood2: 'Wood 2',
  boardThemeWood3: 'Wood 3',
  boardThemeBlue2: 'Blue 2',
  boardThemeCanvas: 'Canvas',
  boardThemeMetal: 'Metal',
  allowAnalytics: 'Allow anonymous statistics',
  shareGame: 'Share game',
  sharePGN: 'Share PGN',
<<<<<<< HEAD
  onlineFriends: 'Online friends'
=======
  playOnline: 'Play online'
>>>>>>> 681fbd01
};

var defaultCode = 'en';

function loadFile(code, callback) {
  m.request({
    url: 'i18n/' + code + '.json',
    method: 'GET'
  }).then(function(data) {
    messages = data;
    callback();
  }, function(error) {
    // workaround for iOS: because xhr for local file has a 0 status it will
    // reject the promise, but still have the response object
    if (error && error.playWithAFriend) {
      messages = error;
      callback();
    } else {
      if (code === defaultCode) throw new Error(error);
      console.log(error, 'defaulting to ' + defaultCode);
      loadFile(defaultCode, callback);
    }
  });
}

function loadMomentLocal(code) {
  if (code === 'en') return;
  var script = document.createElement('script');
  script.src = 'moment/locale/' + code + '.js';
  document.head.appendChild(script);
  window.moment.locale(code);
}

function loadPreferredLanguage(callback) {
  window.navigator.globalization.getPreferredLanguage(
    function(language) {
      var code = language.value.split('-')[0];
      loadFile(code, callback);
      loadMomentLocal(code);
    },
    function() {
      loadFile(defaultCode, callback);
    });
}

module.exports = function(key) {
  var str = messages[key] || untranslated[key] || key;
  Array.prototype.slice.call(arguments, 1).forEach(function(arg) {
    str = str.replace('%s', arg);
  });
  return str;
};
module.exports.loadPreferredLanguage = loadPreferredLanguage;<|MERGE_RESOLUTION|>--- conflicted
+++ resolved
@@ -23,11 +23,8 @@
   allowAnalytics: 'Allow anonymous statistics',
   shareGame: 'Share game',
   sharePGN: 'Share PGN',
-<<<<<<< HEAD
-  onlineFriends: 'Online friends'
-=======
+  onlineFriends: 'Online friends',
   playOnline: 'Play online'
->>>>>>> 681fbd01
 };
 
 var defaultCode = 'en';
