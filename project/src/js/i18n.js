var messages = [];

var untranslated = {
  apiUnsupported: 'Your version of lichess app is too old! Please upgrade for free to the latest version.',
  apiDeprecated: 'Upgrade for free to the latest lichess app! Support for this version will be dropped on %s.',
  resourceNotFoundError: 'Resource not found',
  lichessIsUnavailableError: 'lichess.org is temporarily down for maintenance',
  mustSignIn: 'You must sign in to see this.',
  mustSignInToJoin: 'You must sign in to join it.',
  boardThemes: 'Board themes',
  pieceThemes: 'Piece themes',
  boardThemeBrown: 'Brown',
  boardThemeBlue: 'Blue',
  boardThemeGreen: 'Green',
  boardThemeGrey: 'Grey',
  boardThemePurple: 'Purple',
  boardThemeWood: 'Wood',
  boardThemeWood2: 'Wood 2',
  boardThemeWood3: 'Wood 3',
  boardThemeBlue2: 'Blue 2',
  boardThemeCanvas: 'Canvas',
  boardThemeMetal: 'Metal',
  allowAnalytics: 'Allow anonymous statistics',
  shareGame: 'Share game',
<<<<<<< HEAD
  sharePGN: 'Share PGN'
=======
  sharePGN: 'Share PGN',
  onlineFriends: 'Online friends',
  playOnline: 'Play online'
>>>>>>> d0181eec
};

var defaultCode = 'en';

function loadFile(code, callback) {
  m.request({
    url: 'i18n/' + code + '.json',
    method: 'GET'
  }).then(function(data) {
    messages = data;
    callback();
  }, function(error) {
    // workaround for iOS: because xhr for local file has a 0 status it will
    // reject the promise, but still have the response object
    if (error && error.playWithAFriend) {
      messages = error;
      callback();
    } else {
      if (code === defaultCode) throw new Error(error);
      console.log(error, 'defaulting to ' + defaultCode);
      loadFile(defaultCode, callback);
    }
  });
}

function loadMomentLocal(code) {
  if (code === 'en') return;
  var script = document.createElement('script');
  script.src = 'moment/locale/' + code + '.js';
  document.head.appendChild(script);
  window.moment.locale(code);
}

function loadPreferredLanguage(callback) {
  window.navigator.globalization.getPreferredLanguage(
    function(language) {
      var code = language.value.split('-')[0];
      loadFile(code, callback);
      loadMomentLocal(code);
    },
    function() {
      loadFile(defaultCode, callback);
    });
}

module.exports = function(key) {
  var str = messages[key] || untranslated[key] || key;
  Array.prototype.slice.call(arguments, 1).forEach(function(arg) {
    str = str.replace('%s', arg);
  });
  return str;
};
module.exports.loadPreferredLanguage = loadPreferredLanguage;<|MERGE_RESOLUTION|>--- conflicted
+++ resolved
@@ -22,13 +22,9 @@
   boardThemeMetal: 'Metal',
   allowAnalytics: 'Allow anonymous statistics',
   shareGame: 'Share game',
-<<<<<<< HEAD
-  sharePGN: 'Share PGN'
-=======
   sharePGN: 'Share PGN',
   onlineFriends: 'Online friends',
   playOnline: 'Play online'
->>>>>>> d0181eec
 };
 
 var defaultCode = 'en';
