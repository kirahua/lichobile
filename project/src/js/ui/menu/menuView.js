import menu from '.';
import session from '../../session';
import loginModal from '../loginModal';
import newGameForm from '../newGameForm';
import gamesMenu from '../gamesMenu';
import friendsPopup from '../friendsPopup';
import challengeForm from '../challengeForm';
import playMachineForm from '../playMachineForm';
import i18n from '../../i18n';
import { handleXhrError, hasNetwork } from '../../utils';
import { getOfflineGames } from '../../utils/offlineGames';
import * as helper from '../helper';
import friendsApi from '../../lichess/friends';
<<<<<<< HEAD
import * as Zanimo from 'zanimo';
=======
import Zanimo from 'zanimo';
import socket from '../../socket';
>>>>>>> 3610d6af

export default function view() {
  if (!menu.isOpen) return null;

  return (
    <aside id="side_menu" oncreate={slidesInUp}>
      {renderMenu()}
    </aside>
  );
}

function renderHeader(user) {
  let ping = socket.userPing();
  let server = socket.serverMoveTime();
  let l = (ping || 0) + server - 100;
  let ratio = Math.max(Math.min(l / 1200, 1), 0);
  let hue = (Math.round((1 - ratio) * 120)).toString(10);
  let color = ['hsl(', hue, ',100%,40%)'].join('');
  return (
    <header className="side_menu_header">
      { session.isKidMode() ? <div className="kiddo">😊</div> : <div className="logo" /> }
      <h2 className="username">
        { hasNetwork() ? user ? user.username : 'Anonymous' : i18n('offline') }
      </h2>
      { hasNetwork() && user ?
        <button className="open_button" data-icon={menu.headerOpen() ? 'S' : 'R'}
          oncreate={helper.ontap(menu.toggleHeader, null, null, false)}
        /> : null
      }
      { hasNetwork() ?
        <div class="pingServerLed">
          <div class="pingServer">
            <div class="ping"> PING {ping ? ping : '?'} ms</div>
            <div class="server"> SERVER {server ? server : '?'} ms</div>
          </div>
          <div class='ledContainer'>
            <div class='led' style={'background: ' + color}/>
          </div>
        </div> : null
      }
      { hasNetwork() && !user ?
        <button className="login" oncreate={helper.ontapY(loginModal.open)}>
          {i18n('signIn')}
        </button> : null
      }
    </header>
  );
}

function renderProfileActions(user) {
  return (
    <ul className="side_links profileActions">
      <li className="side_link" oncreate={helper.ontap(menu.popup(friendsPopup.open))}>
        <span data-icon="f" />
        {i18n('onlineFriends') + ` (${friendsApi.count()})`}
      </li>
      <li className="side_link" oncreate={helper.ontap(menu.route(`/@/${user.id}/following`))}>
        <span className="fa fa-arrow-circle-right" />
        {i18n('nbFollowing', user.nbFollowing || 0)}
      </li>
      <li className="side_link" oncreate={helper.ontap(menu.route(`/@/${user.id}/followers`))}>
        <span className="fa fa-arrow-circle-left" />
        {i18n('nbFollowers', user.nbFollowers || 0)}
      </li>
      <li className="side_link" oncreate={helper.ontap(menu.route('/settings/preferences'))}>
        <span data-icon="%" />
        {i18n('preferences')}
      </li>
      <li className="side_link" oncreate={helper.ontap(() => {
        session.logout().catch(handleXhrError);
        menu.headerOpen(false);
      })}>
        <span data-icon="w" />
        {i18n('logOut')}
      </li>
    </ul>
  );
}

function renderLinks(user) {
  const offlineGames = getOfflineGames();

  return (
    <ul className="side_links">
      <li className="side_link" key="home" oncreate={helper.ontapY(menu.route('/'))}>
        <span className="fa fa-home" />Home
      </li>
      {hasNetwork() && user ?
      <li className="side_link" key="profile" oncreate={helper.ontap(menu.route('/@/' + user.id))}>
        <span className="fa fa-user" />{i18n('profile')}
      </li> : null
      }
      {hasNetwork() ?
      <li className="sep_link" key="sep_link_online">{i18n('playOnline')}</li> : null
      }
      {hasNetwork() && session.nowPlaying().length ?
      <li className="side_link" key="current_games" oncreate={helper.ontapY(menu.popup(gamesMenu.open))}>
        <span className="menu_icon_game" />{i18n('nbGamesInPlay', session.nowPlaying().length)}
      </li> : null
      }
      {!hasNetwork() && offlineGames.length ?
      <li className="side_link" key="current_games" oncreate={helper.ontapY(menu.popup(gamesMenu.open))}>
        <span className="menu_icon_game" />{i18n('nbGamesInPlay', offlineGames.length)}
      </li> : null
      }
      {hasNetwork() ?
      <li className="side_link" key="play_real_time" oncreate={helper.ontapY(menu.popup(newGameForm.openRealTime))}>
        <span className="fa fa-plus-circle"/>{i18n('createAGame')}
      </li> : null
      }
      {hasNetwork() ?
      <li className="side_link" key="invite_friend" oncreate={helper.ontapY(menu.popup(challengeForm.open))}>
        <span className="fa fa-share-alt"/>{i18n('playWithAFriend')}
      </li> : null
      }
      {hasNetwork() ?
      <li className="side_link" key="play_online_ai" oncreate={helper.ontapY(menu.popup(playMachineForm.open))}>
        <span className="fa fa-cogs"/>{i18n('playWithTheMachine')}
      </li> : null
      }
      {hasNetwork() && user ?
      <li className="side_link" key="correspondence" oncreate={helper.ontapY(menu.route('/correspondence'))}>
        <span className="fa fa-paper-plane" />{i18n('correspondence')}
      </li> : null
      }
      {hasNetwork() ?
      <li className="side_link" key="tv" oncreate={helper.ontapY(menu.route('/tv'))}>
        <span data-icon="1"/>{i18n('watchLichessTV')}
      </li> : null
      }
      {hasNetwork() ?
      <li className="side_link" key="training" oncreate={helper.ontapY(menu.route('/training'))}>
        <span data-icon="-"/>{i18n('training')}
      </li> : null
      }
      {hasNetwork() ?
      <li className="side_link" key="tournament" oncreate={helper.ontapY(menu.route('/tournament'))}>
        <span className="fa fa-trophy"/>{i18n('tournament')}
      </li> : null
      }
      {hasNetwork() ?
      <li className="sep_link" key="sep_link_community">
        {i18n('community')}
      </li> : null
      }
      {hasNetwork() ?
      <li className="side_link" key="players" oncreate={helper.ontapY(menu.route('/players'))}>
        <span className="fa fa-at"/>{i18n('players')}
      </li> : null
      }
      {hasNetwork() ?
      <li className="side_link" key="ranking" oncreate={helper.ontapY(menu.route('/ranking'))}>
        <span className="fa fa-cubes"/>{i18n('leaderboard')}
      </li> : null
      }
      <li className="sep_link" key="sep_link_offline">
        {i18n('playOffline')}
      </li>
      <li className="side_link" key="play_ai" oncreate={helper.ontapY(menu.route('/ai'))}>
        <span className="fa fa-cogs"/>{i18n('playOfflineComputer')}
      </li>
      <li className="side_link" key="play_otb" oncreate={helper.ontapY(menu.route('/otb'))}>
        <span className="fa fa-beer"/>{i18n('playOnTheBoardOffline')}
      </li>
      <li className="side_link" key="standalone_clock" oncreate={helper.ontapY(menu.route('/clock'))}>
        <span className="fa fa-clock-o"/>{i18n('clock')}
      </li>
      <li className="sep_link" key="sep_link_tools">{i18n('tools')}</li>
      <li className="side_link" key="analyse" oncreate={helper.ontapY(menu.route('/analyse'))}>
        <span data-icon="A" />{i18n('analysis')}
      </li>
      <li className="side_link" key="editor" oncreate={helper.ontapY(menu.route('/editor'))}>
        <span className="fa fa-pencil" />{i18n('boardEditor')}
      </li>
      <li className="hr" key="sep_link_settings"></li>
      <li className="side_link" key="settings" oncreate={helper.ontapY(menu.route('/settings'))}>
        <span className="fa fa-cog"/>{i18n('settings')}
      </li>
    </ul>
  );
}

function renderMenu() {
  const user = session.get();

  return (
    <div className="native_scroller">
      {renderHeader(user)}
      {user && menu.headerOpen() ? renderProfileActions(user) : renderLinks(user)}
    </div>
  );
}

function slidesInUp(vnode) {
  const el = vnode.dom;
  el.style.transform = 'translate3d(-100%,0,0)';
  // force reflow hack
  vnode.state.lol = el.offsetHeight;
  Zanimo(el, 'transform', 'translate3d(0,0,0)', 250, 'ease-out');
}<|MERGE_RESOLUTION|>--- conflicted
+++ resolved
@@ -11,12 +11,7 @@
 import { getOfflineGames } from '../../utils/offlineGames';
 import * as helper from '../helper';
 import friendsApi from '../../lichess/friends';
-<<<<<<< HEAD
 import * as Zanimo from 'zanimo';
-=======
-import Zanimo from 'zanimo';
-import socket from '../../socket';
->>>>>>> 3610d6af
 
 export default function view() {
   if (!menu.isOpen) return null;
@@ -29,8 +24,8 @@
 }
 
 function renderHeader(user) {
-  let ping = socket.userPing();
-  let server = socket.serverMoveTime();
+  let ping = 0;
+  let server = 0;
   let l = (ping || 0) + server - 100;
   let ratio = Math.max(Math.min(l / 1200, 1), 0);
   let hue = (Math.round((1 - ratio) * 120)).toString(10);
