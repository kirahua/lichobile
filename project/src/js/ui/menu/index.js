<<<<<<< HEAD
import * as Zanimo from 'zanimo';
=======
import Zanimo from 'zanimo';
import redraw from '../../utils/redraw';
import router from '../../router';
>>>>>>> 3c163894
import backbutton from '../../backbutton';
import * as m from 'mithril';

const menu = {};

/* properties */
menu.isOpen = false;
menu.headerOpen = m.prop(false);

menu.route = function(route) {
  return function() {
    return menu.close().then(router.set.bind(undefined, route));
  };
};

menu.popup = function(action) {
  return function() {
    return menu.close().then(() => {
      action();
      redraw();
    });
  };
};

menu.toggle = function() {
  if (menu.isOpen) menu.close();
  else menu.open();
};

menu.open = function() {
  backbutton.stack.push(menu.close);
  menu.isOpen = true;
};

menu.close = function(fromBB) {
  if (fromBB !== 'backbutton' && menu.isOpen) backbutton.stack.pop();
  return Zanimo(
    document.getElementById('side_menu'),
    'transform',
    'translate3d(-100%,0,0)', 250, 'ease-out'
  )
  .then(() => {
    menu.headerOpen(false);
    menu.isOpen = false;
    redraw();
  })
  .catch(console.log.bind(console));
};

menu.toggleHeader = function() {
  return menu.headerOpen() ? menu.headerOpen(false) : menu.headerOpen(true);
};

export default menu;<|MERGE_RESOLUTION|>--- conflicted
+++ resolved
@@ -1,12 +1,8 @@
-<<<<<<< HEAD
+import * as m from 'mithril';
 import * as Zanimo from 'zanimo';
-=======
-import Zanimo from 'zanimo';
 import redraw from '../../utils/redraw';
 import router from '../../router';
->>>>>>> 3c163894
 import backbutton from '../../backbutton';
-import * as m from 'mithril';
 
 const menu = {};
 
