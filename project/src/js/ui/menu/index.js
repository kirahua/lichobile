--- conflicted
+++ resolved
@@ -8,7 +8,6 @@
 /* properties */
 menu.isOpen = false;
 menu.headerOpen = m.prop(false);
-menu.sendPingsInterval = null;
 
 menu.route = function(route) {
   return function() {
@@ -34,13 +33,8 @@
   console.log('open');
   backbutton.stack.push(menu.close);
   menu.isOpen = true;
-<<<<<<< HEAD
-  sendPings();
-  menu.sendPingsInterval = setInterval(sendPings, 1000);
-=======
   getServerLag();
   menu.sendPingsInterval = setInterval(getServerLag, 1000);
->>>>>>> bf55806b
 };
 
 menu.close = function(fromBB) {
@@ -63,21 +57,9 @@
   return menu.headerOpen() ? menu.headerOpen(false) : menu.headerOpen(true);
 };
 
-<<<<<<< HEAD
-function sendPings() {
-  console.log('sent pings');
-  socket.getAverageLag(function(lag) {
-    socket.userPing(lag);
-    console.log('lag: ' + lag);
-    m.redraw();
-  });
-  socket.send('moveLat', true);
-  console.log('sent mlat');
-=======
 function getServerLag() {
   socket.send('moveLat', true);
   m.redraw();
->>>>>>> bf55806b
 }
 
 export default menu;