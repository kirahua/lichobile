--- conflicted
+++ resolved
@@ -3,11 +3,7 @@
 import redraw from '../../utils/redraw';
 import router from '../../router';
 import backbutton from '../../backbutton';
-<<<<<<< HEAD
-=======
-import m from 'mithril';
 import socket from '../../socket';
->>>>>>> 3610d6af
 
 const menu = {};
 
@@ -44,11 +40,8 @@
 
 menu.close = function(fromBB) {
   if (fromBB !== 'backbutton' && menu.isOpen) backbutton.stack.pop();
-<<<<<<< HEAD
-=======
   m.redraw.strategy('none');
   clearInterval(menu.sendPingsInterval);
->>>>>>> 3610d6af
   return Zanimo(
     document.getElementById('side_menu'),
     'transform',
