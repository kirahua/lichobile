--- conflicted
+++ resolved
@@ -1,10 +1,6 @@
 import i18n from '../../i18n';
-<<<<<<< HEAD
 import * as m from 'mithril';
-=======
 import redraw from '../../utils/redraw';
-import m from 'mithril';
->>>>>>> 3c163894
 
 function renderOption(label, value, storedValue, labelArg, labelArg2) {
   return m('option', {
