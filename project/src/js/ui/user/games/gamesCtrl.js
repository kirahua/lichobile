--- conflicted
+++ resolved
@@ -4,13 +4,8 @@
 import IScroll from 'iscroll/build/iscroll-probe';
 import { throttle } from 'lodash/function';
 import socket from '../../../socket';
-<<<<<<< HEAD
-import * as utils from '../../../utils';
 import * as m from 'mithril';
-=======
 import { handleXhrError } from '../../../utils';
-import m from 'mithril';
->>>>>>> 3c163894
 
 var scroller;
 
