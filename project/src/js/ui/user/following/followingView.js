import router from '../../../router';
import { header } from '../../shared/common';
import { gameIcon } from '../../../utils';
import helper from '../../helper';
import layout from '../../layout';
import i18n from '../../../i18n';
<<<<<<< HEAD
import * as m from 'mithril';
=======
>>>>>>> 3c163894

export default function view(vnode) {
  const ctrl = vnode.state;

  return layout.free(
    header.bind(undefined, 'Following'),
    renderBody.bind(undefined, ctrl)
  );
}

function renderBody(ctrl) {
  if (ctrl.following().length) {
    return (
      <ul className="native_scroller page">
        {ctrl.following().map(p => renderPlayer(ctrl, p))}
      </ul>
    );
  } else {
    return (
      <div className="followingListEmpty">
        Oops! Nothing here.
      </div>
    );
  }
}

export function renderPlayer(ctrl, obj) {
  const status = obj.online ? 'online' : 'offline';
  const perfKey = obj.perfs && Object.keys(obj.perfs)[0];
  const perf = obj.perfs && obj.perfs[perfKey];
  const userLink = helper.ontouchY(() => router.set(`/@/${obj.user}`));
  return (
    <li className="list_item followingList">
      <div className="followingPlayerTitle" oncreate={userLink}>
        <div className="user">
          <span className={'userStatus ' + status} data-icon="r" />
          {obj.title ? <span className="userTitle">{obj.title}&nbsp;</span> : null}
          {obj.user}
        </div>
        { perfKey ?
        <span className="rating" data-icon={gameIcon(perfKey)}>
          {perf.rating}
        </span> : null
        }
      </div>
      {obj.followable ?
        <div className="followingPlayerItem">
          <div className="check_container">
            <label htmlFor="user_following">{i18n('follow')}</label>
            <input id="user_following" type="checkbox" checked={obj.relation}
              onchange={() => ctrl.toggleFollowing(obj)} />
          </div>
        </div> : null
      }
      <div className="followingPlayerItem followingPlayerAction withIcon" data-icon="U"
        oncreate={helper.ontouchY(() => ctrl.challenge(obj.user))}
      >
        {i18n('challengeToPlay')}
      </div>
    </li>
  );

}<|MERGE_RESOLUTION|>--- conflicted
+++ resolved
@@ -4,10 +4,6 @@
 import helper from '../../helper';
 import layout from '../../layout';
 import i18n from '../../../i18n';
-<<<<<<< HEAD
-import * as m from 'mithril';
-=======
->>>>>>> 3c163894
 
 export default function view(vnode) {
   const ctrl = vnode.state;
