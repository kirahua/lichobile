--- conflicted
+++ resolved
@@ -1,12 +1,7 @@
 import * as xhr from '../userXhr';
 import socket from '../../../socket';
-<<<<<<< HEAD
-import * as utils from '../../../utils';
 import * as m from 'mithril';
-=======
 import { handleXhrError } from '../../../utils';
-import m from 'mithril';
->>>>>>> 3c163894
 
 export default function oninit(vnode) {
   const userId = vnode.attrs.id;
