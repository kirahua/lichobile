--- conflicted
+++ resolved
@@ -34,19 +34,9 @@
       }, console.info.bind(console));
     },
 
-<<<<<<< HEAD
-    search(fen) {
-      window.Stockfish.cmd(`position fen ${fen}`, success => {
-        console.info('after position', success);
-      }, console.error.bind(console));
-      window.Stockfish.cmd(`go movetime ${moveTime(level)} depth ${depth(level)}`, success => {
-        console.info('after search', success);
-      }, console.error.bind(console));
-=======
     search(initialFen, moves) {
       Stockfish.cmd(`position fen ${initialFen} moves ${moves}`);
       Stockfish.cmd(`go movetime ${moveTime(level)} depth ${depth(level)}`);
->>>>>>> 29cf8a08
     },
 
     setLevel(l) {
@@ -71,11 +61,7 @@
 }
 
 function setOption(name, value) {
-<<<<<<< HEAD
-  window.Stockfish.cmd(`setoption name ${name} value ${value}`, console.info.bind(console), console.error.bind(console));
-=======
   Stockfish.cmd(`setoption name ${name} value ${value}`);
->>>>>>> 29cf8a08
 }
 
 function moveTime(level) {
