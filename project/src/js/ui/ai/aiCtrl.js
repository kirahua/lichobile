--- conflicted
+++ resolved
@@ -201,17 +201,10 @@
   const saved = getCurrentAIGame();
   const setupFen = storage.get(storageFenKey);
 
-<<<<<<< HEAD
-  engine.init()
-  .then(() => {
-    console.log('init');
-    if (saved) {
-=======
   engine.init(() => {
     if (setupFen) {
       this.startNewGame(setupFen);
     } else if (saved) {
->>>>>>> f944fe64
       try {
         this.init(saved.data, saved.situations, saved.ply);
       } catch (e) {
