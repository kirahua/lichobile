--- conflicted
+++ resolved
@@ -18,10 +18,6 @@
 import { setCurrentAIGame, getCurrentAIGame } from '../../utils/offlineGames';
 import i18n from '../../i18n';
 import socket from '../../socket';
-<<<<<<< HEAD
-import * as m from 'mithril';
-=======
->>>>>>> 3c163894
 
 export const storageFenKey = 'ai.setupFen';
 
