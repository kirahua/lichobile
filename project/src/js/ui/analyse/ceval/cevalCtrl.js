--- conflicted
+++ resolved
@@ -9,17 +9,8 @@
   const minDepth = 8;
   const maxDepth = 20;
   const allowed = m.prop(allow);
-<<<<<<< HEAD
 
   const engine = cevalEngine({ minDepth, maxDepth });
-=======
-  const pool = makePool({
-    path: 'vendor/stockfish6.js',
-    minDepth,
-    maxDepth,
-    variant
-  }, 2);
->>>>>>> f944fe64
 
   var curDepth = 0;
   var started = false;
@@ -84,7 +75,7 @@
   }
 
   return {
-    init(variant, cb) {
+    init(cb) {
       engine.init(variant, () => {
         initialized = true;
         cb();
