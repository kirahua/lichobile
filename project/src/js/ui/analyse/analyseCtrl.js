--- conflicted
+++ resolved
@@ -1,19 +1,9 @@
-<<<<<<< HEAD
-import analyse from './analyse';
-import treePath from './path';
-import ground from './ground';
-import promotion from '../shared/offlineRound/promotion';
-import * as util from './util';
-import sound from '../../sound';
-import { debounce } from 'lodash/function';
-=======
 import router from '../../router';
 import redraw from '../../utils/redraw';
-import debounce from 'lodash/debounce';
+import { debounce } from 'lodash/function';
 import session from '../../session';
 import sound from '../../sound';
 import signals from '../../signals';
->>>>>>> 3c163894
 import socket from '../../socket';
 import gameApi from '../../lichess/game';
 import settings from '../../settings';
@@ -34,16 +24,12 @@
 import crazyValid from './crazy/crazyValid';
 import explorerCtrl from './explorer/explorerCtrl';
 import menu from './menu';
-<<<<<<< HEAD
-import * as m from 'mithril';
-=======
 import evalSummary from './evalSummaryPopup';
 import analyseSettings from './analyseSettings';
 import analyse from './analyse';
 import treePath from './path';
 import ground from './ground';
 import socketHandler from './analyseSocketHandler';
->>>>>>> 3c163894
 
 export default function oninit(vnode) {
   this.source = vnode.attrs.source || 'offline';
