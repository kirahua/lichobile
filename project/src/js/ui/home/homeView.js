--- conflicted
+++ resolved
@@ -1,9 +1,5 @@
-<<<<<<< HEAD
 import * as m from 'mithril';
-=======
-import m from 'mithril';
 import router from '../../router';
->>>>>>> 3c163894
 import { gameIcon, hasNetwork } from '../../utils';
 import layout from '../layout';
 import i18n from '../../i18n';
