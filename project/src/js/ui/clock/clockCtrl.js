--- conflicted
+++ resolved
@@ -40,13 +40,8 @@
   }
 
   function goHome() {
-<<<<<<< HEAD
-    if (!clockObj().isRunning()) {
+    if (!clockObj().isRunning() || clockObj().flagged()) {
       router.set('/');
-=======
-    if (!clockObj().isRunning() || clockObj().flagged()) {
-      m.route('/');
->>>>>>> d0641a8c
     }
   }
 
