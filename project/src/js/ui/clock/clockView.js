--- conflicted
+++ resolved
@@ -67,17 +67,10 @@
         </div>
       </div>
       <div className="clockControls">
-<<<<<<< HEAD
         <span className={'fa' + (clock.isRunning() ? ' fa-pause' : ' fa-play')} oncreate={h.ontouch(() => ctrl.startStop())} />
-        <span className={'fa fa-refresh' + (clock.isRunning() ? ' disabled' : '')} oncreate={h.ontouch(ctrl.reload)} />
-        <span className={'fa fa-cog' + (clock.isRunning() ? ' disabled' : '')} oncreate={h.ontouch(ctrl.clockSettingsCtrl.open)} />
-        <span className={'fa fa-home' + (clock.isRunning() ? ' disabled' : '')} oncreate={h.ontouch(ctrl.goHome)} />
-=======
-        <span className={'fa' + (clock.isRunning() ? ' fa-pause' : ' fa-play')} config={h.ontouch(() => ctrl.startStop())} />
-        <span className={'fa fa-refresh' + ((clock.isRunning() && !flagged) ? ' disabled' : '')} config={h.ontouch(ctrl.reload)} />
-        <span className={'fa fa-cog' + ((clock.isRunning() && !flagged) ? ' disabled' : '')} config={h.ontouch(ctrl.clockSettingsCtrl.open)} />
-        <span className={'fa fa-home' + ((clock.isRunning() && !flagged) ? ' disabled' : '')} config={h.ontouch(ctrl.goHome)} />
->>>>>>> d0641a8c
+        <span className={'fa fa-refresh' + ((clock.isRunning() && !flagged) ? ' disabled' : '')} oncreate={h.ontouch(ctrl.reload)} />
+        <span className={'fa fa-cog' + ((clock.isRunning() && !flagged) ? ' disabled' : '')} oncreate={h.ontouch(ctrl.clockSettingsCtrl.open)} />
+        <span className={'fa fa-home' + ((clock.isRunning() && !flagged) ? ' disabled' : '')} oncreate={h.ontouch(ctrl.goHome)} />
       </div>
       <div key="bottomClockTapArea" className={bottomClockClass} oncreate={h.ontouch(() => onClockTap(ctrl, 'bottom'))}>
         <div className="clockTapAreaContent">
