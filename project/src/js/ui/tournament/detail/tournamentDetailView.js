import { header as headerWidget, backButton } from '../../shared/common';
import session from '../../../session';
import layout from '../../layout';
import m from 'mithril';
import i18n from '../../../i18n';
import { noop, gameIcon, formatTournamentCountdown, formatTournamentDuration, formatTournamentTimeControl } from '../../../utils';
import faq from '../faq';
import playerInfo from '../playerInfo';
import helper from '../../helper';
import settings from '../../../settings';
import miniBoard from '../../shared/miniBoard';

export default function view(ctrl) {
  const headerCtrl = headerWidget.bind(undefined, null,
    backButton(ctrl.tournament() ? ctrl.tournament().fullName : null)
  );

  const body = tournamentBody.bind(undefined, ctrl);
  const footer = renderFooter.bind(undefined, ctrl);
  const faqOverlay = renderFAQOverlay.bind(undefined, ctrl);
  const playreInfoOverlay = renderPlayerInfoOverlay.bind(undefined, ctrl);

  return layout.free(headerCtrl, body, footer, [faqOverlay, playreInfoOverlay]);
}

function renderFAQOverlay(ctrl) {
  return [
    faq.view(ctrl.faqCtrl)
  ];
}

function renderPlayerInfoOverlay(ctrl) {
  return [
    playerInfo.view(ctrl.playerInfoCtrl)
  ];
}

function tournamentBody(ctrl) {
  const data = ctrl.tournament();

  if (!data) return null;

  let body;

  if (data.isFinished) {
    body = tournamentContentFinished(ctrl);
  }
  else if (!data.isStarted) {
    body = tournamentContentCreated(ctrl);
  }
  else {
    body = tournamentContentStarted(ctrl);
  }

  return (
    <div class="tournamentContainer native_scroller page withFooter">
      {body}
    </div>
  );
}

function renderFooter(ctrl) {
  if (!ctrl.tournament()) {
    return null;
  }

  return (
    <div className="actions_bar">
      <button key="faq" className="action_bar_button" config={helper.ontouch(ctrl.faqCtrl.open)}>
        <span className="fa fa-question-circle" />
        FAQ
      </button>
      { ctrl.hasJoined() ? withdrawButton(ctrl) : joinButton(ctrl) }
    </div>
  );
}

function tournamentContentFinished(ctrl) {
  const data = ctrl.tournament();
  return [
    tournamentHeader(data, null, null),
    data.podium ? tournamentPodium(data.podium) : null,
    tournamentLeaderboard(ctrl)
  ];
}

function tournamentContentCreated(ctrl) {
  const data = ctrl.tournament();
  return [
    tournamentHeader(data, data.secondsToStart, 'Starts in:'),
    tournamentLeaderboard(ctrl)
  ];
}

function tournamentContentStarted(ctrl) {
  const data = ctrl.tournament();
  return [
      tournamentHeader(data, data.secondsToFinish, ''),
      tournamentLeaderboard(ctrl),
      data.featured ? tournamentFeaturedGame(ctrl) : ''
  ];
}

function tournamentHeader(data, time, timeText) {
  const variant = variantDisplay(data);
  const control = formatTournamentTimeControl(data.clock);
  return (
    <div key="header" className="tournamentHeader">
      <div className="tournamentInfoTime">
        <strong className="tournamentInfo" data-icon={gameIcon(variantKey(data))}>
          {variant + ' • ' + control + ' • ' + formatTournamentDuration(data.minutes) }
        </strong>
        <div className="timeInfo">
          <strong> {timeInfo(time, timeText)} </strong>
        </div>
      </div>
      <div className="tournamentCreatorInfo">
        { data.createdBy === 'lichess' ? i18n('tournamentOfficial') : i18n('by', data.createdBy) }
        &nbsp;•&nbsp;
        { window.moment(data.startsAt).calendar() }
      </div>
   </div>
  );
}

function joinButton(ctrl) {
  if (!session.isConnected() || ctrl.tournament().isFinished || settings.game.supportedVariants.indexOf(ctrl.tournament().variant) < 0) {
    return null;
  }

  return (
    <button key="join" className="action_bar_button" config={helper.ontouch(() => ctrl.join(ctrl.tournament().id))}>
      <span className="fa fa-play" />
      {i18n('join')}
    </button>
  );
}

function withdrawButton(ctrl) {
  if (ctrl.tournament().isFinished || settings.game.supportedVariants.indexOf(ctrl.tournament().variant) < 0) {
    return null;
  }
  return (
    <button key="withdraw" className="action_bar_button" config={helper.ontouch(() => ctrl.withdraw(ctrl.tournament().id))}>
      <span className="fa fa-flag" />
      {i18n('withdraw')}
    </button>
  );
}

function variantDisplay(data) {
  let variant = variantKey(data);
  variant = variant.split(' ')[0]; // Cut off names to first word

  if (variant.length > 0) {
    variant = variant.charAt(0).toUpperCase() + variant.substring(1);
  }

  return variant;
}

function variantKey(data) {
  let variant = data.variant;
  if (variant === 'standard') {
    variant = data.perf.name.toLowerCase();
  }
  return variant;
}

function timeInfo(time, preceedingText) {
  if (!time) return '';

  return preceedingText + ' ' + formatTournamentCountdown(time);
}

function tournamentLeaderboard(ctrl) {
  const data = ctrl.tournament();
  const players = data.standing.players;
  const page = data.standing.page;
  const firstPlayer = (players.length > 0) ? players[0].rank : 0;
  const lastPlayer = (players.length > 0) ? players[players.length-1].rank : 0;
  const backEnabled = page > 1;
  const forwardEnabled = page < data.nbPlayers/10;
  const isUserPage = data.me && (page === Math.ceil(data.me.rank/10));
  const user = session.get();
  const userName = user ? user.username : '';

  return (
    <div key="leaderboard" className='tournamentLeaderboard'>
      <p className='tournamentTitle'> {i18n('leaderboard')} ({data.nbPlayers} Players)</p>

      <table className='tournamentStandings'>
        {data.standing.players.map(renderLeaderboardItem.bind(undefined, ctrl.playerInfoCtrl, userName))}
      </table>

      <div key={'navigationButtons' + page} className={'navigationButtons' + (players.length < 1 ? ' invisible' : '')}>
        {renderNavButton('W', !ctrl.isLoading() && backEnabled, () => ctrl.reload(data.id, 1))}
        {renderNavButton('Y', !ctrl.isLoading() && backEnabled, () => ctrl.reload(data.id, page - 1))}
        <span class='pageInfo'> {firstPlayer + '-' + lastPlayer + ' / ' + data.nbPlayers} </span>
        {renderNavButton('X', !ctrl.isLoading() && forwardEnabled, () => ctrl.reload(data.id, page + 1))}
        {renderNavButton('V', !ctrl.isLoading() && forwardEnabled, () => ctrl.reload(data.id, Math.ceil(data.nbPlayers/10)))}
        <button className={'navigationButton me' + (data.me ? '' : ' invisible ') + (isUserPage ? ' activated' : '')}
          data-icon='7'
          config={!ctrl.isLoading() && data.me ? helper.ontouch(() => ctrl.reload(data.id, Math.ceil(data.me.rank/10))) : noop}
        >
          <span>Me</span>
        </button>
      </div>
    </div>
  );
}

function renderNavButton(icon, isEnabled, action) {
  return (
    <button className={'navigationButton' + (isEnabled ? '' : ' disabled')}
      data-icon={icon} config={isEnabled ? helper.ontouch(action) : noop} />
  );
}

function renderLeaderboardItem (playerInfoCtrl, userName, player) {
  const isMe = player.name === userName;
  return (
<<<<<<< HEAD
    <tr key={player.name} className={'list_item' + (isMe ? ' me' : '')} config={helper.ontouchY(playerInfoCtrl.open.bind(undefined, player))}>
      <td className='tournamentPlayer'><span>{player.rank + '. ' + player.name + ' (' + player.rating + ') '} {helper.progress(player.ratingDiff)} </span></td>
      <td className='tournamentPoints'><span className={player.sheet.fire ? 'on-fire' : 'off-fire'} data-icon='Q'>{player.score}</span></td>
=======
    <tr key={player.name} className={'list_item' + (isMe ? ' me' : '')}>
      <td className='tournamentPlayer'>
        <span className="flagRank" data-icon={player.withdraw ? 'b' : ''}> {player.withdraw ? '' : (player.rank + '. ')} </span>
        <span> {player.name + ' (' + player.rating + ') '} {helper.progress(player.ratingDiff)} </span>
      </td>
      <td className='tournamentPoints'>
        <span className={player.sheet.fire ? 'on-fire' : 'off-fire'} data-icon='Q'>
          {player.score}
        </span>
      </td>
>>>>>>> 613bf84a
    </tr>
  );
}

function tournamentFeaturedGame(ctrl) {
  const data = ctrl.tournament();
  const featured = data.featured;
  if (!featured) return null;

  const isPortrait = helper.isPortrait();

  featured.player = {user: {username: featured.white.name}, rating: featured.white.rating};
  featured.opponent = {user: {username: featured.black.name}, rating: featured.black.rating};
  featured.clock = {initial: data.clock.limit, increment: data.clock.increment};

  return (
    <div className='tournamentGames'>
      <p className='tournamentTitle'>Featured Game</p>
      <div key={featured.id} className='tournamentMiniBoard'>
        {m.component(miniBoard, {
          bounds: miniBoardSize(isPortrait),
          fen: featured.fen,
          lastMove: featured.lastMove,
          orientation: 'white',
          link: () => m.route('/tournament/' + data.id + '/game/' + featured.id),
          gameObj: featured}
        )}
      </div>
    </div>
  );
}


function miniBoardSize(isPortrait) {
  const { vh, vw } = helper.viewportDim();
  const side = isPortrait ? vw * 0.66 : vh * 0.66;
  const bounds = {
    height: side,
    width: side
  };
  return bounds;
}

function tournamentPodium(podium) {
  return (
    <div key="podium" className="podium">
      { renderPlace(podium[1]) }
      { renderPlace(podium[0]) }
      { renderPlace(podium[2]) }
    </div>
  );
}

function renderPlace(data) {
  // tournament can exist with only 2 players
  if (!data) return null;

  const rank = data.rank;
  return (
    <div className={'place'+rank}>
      <div className="trophy"> </div>
      <div className="username" config={helper.ontouch(() => m.route('/@/' + data.name))}>
        {data.name}
      </div>
      <div className="rating"> {data.rating} {helper.progress(data.ratingDiff)} </div>
      <table className="stats">
        <tr>
          <td className="statName">
            {i18n('gamesPlayed')}
          </td>
          <td className="statData">
            {data.nb.game}
          </td>
        </tr>
        <tr>
          <td className="statName">
            Win Rate
          </td>
          <td className="statData">
            {((data.nb.win/data.nb.game)*100).toFixed(0) + '%'}
          </td>
        </tr>
        <tr>
          <td className="statName">
            Berserk Rate
          </td>
          <td className="statData">
            {((data.nb.berserk/data.nb.game)*100).toFixed(0) + '%'}
          </td>
        </tr>
        <tr>
          <td className="statName">
            Performance
          </td>
          <td className="statData">
            {data.performance}
          </td>
        </tr>
      </table>
    </div>
  );
}<|MERGE_RESOLUTION|>--- conflicted
+++ resolved
@@ -220,12 +220,7 @@
 function renderLeaderboardItem (playerInfoCtrl, userName, player) {
   const isMe = player.name === userName;
   return (
-<<<<<<< HEAD
     <tr key={player.name} className={'list_item' + (isMe ? ' me' : '')} config={helper.ontouchY(playerInfoCtrl.open.bind(undefined, player))}>
-      <td className='tournamentPlayer'><span>{player.rank + '. ' + player.name + ' (' + player.rating + ') '} {helper.progress(player.ratingDiff)} </span></td>
-      <td className='tournamentPoints'><span className={player.sheet.fire ? 'on-fire' : 'off-fire'} data-icon='Q'>{player.score}</span></td>
-=======
-    <tr key={player.name} className={'list_item' + (isMe ? ' me' : '')}>
       <td className='tournamentPlayer'>
         <span className="flagRank" data-icon={player.withdraw ? 'b' : ''}> {player.withdraw ? '' : (player.rank + '. ')} </span>
         <span> {player.name + ' (' + player.rating + ') '} {helper.progress(player.ratingDiff)} </span>
@@ -235,7 +230,6 @@
           {player.score}
         </span>
       </td>
->>>>>>> 613bf84a
     </tr>
   );
 }
