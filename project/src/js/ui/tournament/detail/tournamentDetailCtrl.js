--- conflicted
+++ resolved
@@ -5,11 +5,7 @@
 import helper from '../../helper';
 import * as m from 'mithril';
 import faq from '../faq';
-<<<<<<< HEAD
-=======
 import playerInfo from '../playerInfo';
-import m from 'mithril';
->>>>>>> 7c65d70b
 
 export default function controller() {
   helper.analyticsTrackView('Tournament details');
