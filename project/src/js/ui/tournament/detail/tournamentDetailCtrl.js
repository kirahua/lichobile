--- conflicted
+++ resolved
@@ -1,11 +1,7 @@
 import socket from '../../../socket';
-<<<<<<< HEAD
 import { throttle } from 'lodash/function';
-=======
 import redraw from '../../../utils/redraw';
 import router from '../../../router';
-import throttle from 'lodash/throttle';
->>>>>>> 3c163894
 import * as utils from '../../../utils';
 import * as xhr from '../tournamentXhr';
 import helper from '../../helper';
