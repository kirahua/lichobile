--- conflicted
+++ resolved
@@ -7,10 +7,6 @@
 import session from '../../session';
 import { removeOfflineGameData } from '../../utils';
 import socket from '../../socket';
-<<<<<<< HEAD
-import * as m from 'mithril';
-=======
->>>>>>> 3c163894
 
 export default function(ctrl, onFeatured, onUserTVRedirect) {
 
