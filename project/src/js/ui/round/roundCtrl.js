--- conflicted
+++ resolved
@@ -169,7 +169,6 @@
   this.setTitle();
 
   this.sendMove = function(orig, dest, prom) {
-<<<<<<< HEAD
     socket.getAverageLag(function(lag) {
       const move = {
         from: orig,
@@ -178,33 +177,13 @@
       if (prom) move.promotion = prom;
       if (this.clock && lag !== undefined) {
         move.lag = Math.round(lag);
-=======
-    var move = {
-      from: orig,
-      to: dest
-    };
-    if (prom) move.promotion = prom;
-    if (this.clock && socket.getAverageLag() !== undefined)
-      move.lag = Math.round(socket.getAverageLag());
-
-    if (this.data.pref.submitMove) {
-      setTimeout(function() {
-        backbutton.stack.push(this.cancelMove);
-        this.vm.moveToSubmit = move;
-        m.redraw();
-      }.bind(this), this.data.pref.animationDuration || 0);
-    } else {
-      socket.send('move', move, { ackable: true });
-      if (this.data.game.speed === 'correspondence' && !hasNetwork()) {
-        window.plugins.toast.show('You need to be connected to Internet to send your move.', 'short', 'center');
->>>>>>> b21e92eb
       }
 
       if (this.data.pref.submitMove) {
         setTimeout(function() {
           backbutton.stack.push(this.cancelMove);
           this.vm.moveToSubmit = move;
-          m.redraw(false, true);
+          m.redraw();
         }.bind(this), this.data.pref.animationDuration || 0);
       } else {
         socket.send('move', move, { ackable: true });
