import * as m from 'mithril';
import socket from '../../../socket';
import session from '../../../session';
import variantApi from '../../../lichess/variant';
<<<<<<< HEAD
import * as chessground from 'chessground-mobile';
=======
import chessground from 'chessground-mobile';
import round from '../round';
>>>>>>> 3c163894
import settings from '../../../settings';
import * as utils from '../../../utils';
import i18n from '../../../i18n';
import layout from '../../layout';
import { backButton, menuButton, loader, headerBtns, miniUser } from '../../shared/common';
import Board from '../../shared/Board';
import popupWidget from '../../shared/popup';
import formWidgets from '../../shared/form';
import { view as renderClock } from '../clock/clockView';
import promotion from '../promotion';
import helper from '../../helper';
import gameButton from './button';
import gameApi from '../../../lichess/game';
import { perfTypes } from '../../../lichess/perfs';
import gameStatusApi from '../../../lichess/status';
import chat from '../chat';
import notes from '../notes';
import crazyView from '../crazy/crazyView';
import { view as renderCorrespondenceClock } from '../correspondenceClock/corresClockView';
import { renderTable as renderReplayTable } from './replay';

export default function view(ctrl) {
  const isPortrait = helper.isPortrait();

  return layout.board(
    () => renderHeader(ctrl),
    () => renderContent(ctrl, isPortrait),
    () => overlay(ctrl, isPortrait)
  );
}

function overlay(ctrl, isPortrait) {
  return [
    ctrl.chat ? chat.view(ctrl.chat) : null,
    ctrl.notes ? notes.view(ctrl.notes) : null,
    promotion.view(ctrl),
    renderGamePopup(ctrl, isPortrait),
    renderSubmitMovePopup(ctrl),
    miniUser(ctrl.data.player.user, ctrl.vm.miniUser.player.data, ctrl.vm.miniUser.player.showing, ctrl.toggleUserPopup.bind(ctrl, 'player')),
    miniUser(ctrl.data.opponent.user, ctrl.vm.miniUser.opponent.data, ctrl.vm.miniUser.opponent.showing, ctrl.toggleUserPopup.bind(ctrl, 'opponent'))
  ];
}

export function renderMaterial(material) {
  const children = [];
  for (let role in material) {
    let piece = <div className={role} />;
    let count = material[role];
    let content;
    if (count === 1) content = piece;
    else {
      content = [];
      for (let i = 0; i < count; i++) content.push(piece);
    }
    children.push(<div className="tomb" key={role}>{content}</div>);
  }
  return children;
}

function renderTitle(ctrl) {
  function tcConfig(vnode) {
    const el = vnode.dom;
    el.textContent =
      utils.formatTimeInSecs(ctrl.data.tournament.secondsToFinish) +
      ' • ';
    ctrl.vm.tClockEl = el;
  }
  if (!utils.hasNetwork() || socket.isConnected()) {
    return (
      <h1 key="playingTitle" className="playing">
        { session.isKidMode() ? <span className="kiddo">😊</span> : null }
        {ctrl.data.userTV ? <span className="withIcon" data-icon="1" /> : null}
        {ctrl.data.tournament ?
          <span className="fa fa-trophy" /> : null
        }
        {ctrl.data.tournament && ctrl.data.tournament.secondsToFinish ?
          <span oncreate={tcConfig}>
          {
            utils.formatTimeInSecs(ctrl.data.tournament.secondsToFinish) +
            ' • '
          }
          </span> : null
        }
        {ctrl.title}
      </h1>
    );
  } else {
    return (
      <h1 key="reconnectingTitle" className="reconnecting withTitle">
        {i18n('reconnecting')}
        {loader}
      </h1>
    );
  }
}

function renderHeader(ctrl) {
  return (
    <nav className={socket.isConnected() ? '' : 'reconnecting'}>
      { !ctrl.data.tv && !ctrl.data.userTV && ctrl.data.player.spectator ? backButton(gameApi.title(ctrl.data)) : menuButton()}
      { ctrl.data.tv || ctrl.data.userTV || !ctrl.data.player.spectator ? renderTitle(ctrl) : null}
      {headerBtns()}
    </nav>
  );
}

function renderContent(ctrl, isPortrait) {
  const material = chessground.board.getMaterialDiff(ctrl.chessground.data);
  const player = renderPlayTable(ctrl, ctrl.data.player, material[ctrl.data.player.color], 'player', isPortrait);
  const opponent = renderPlayTable(ctrl, ctrl.data.opponent, material[ctrl.data.opponent.color], 'opponent', isPortrait);
  const bounds = utils.getBoardBounds(helper.viewportDim(), isPortrait, helper.isIpadLike(), helper.isLandscapeSmall(), 'game');
  const board = Board(
    ctrl.data,
    ctrl.chessground,
    bounds,
    isPortrait,
    null,
    null,
    null,
    gameApi.mandatory(ctrl.data) && gameApi.nbMoves(ctrl.data, ctrl.data.player.color) === 0 ?
      i18n('youHaveNbSecondsToMakeYourFirstMove', ctrl.data.tournament.nbSecondsForFirstMove) : null
  );

  if (isPortrait) {
    return [
      opponent,
      board,
      player,
      renderGameActionsBar(ctrl, isPortrait)
    ];
  } else {
    return [
      board,
      <section key="table" className="table">
        <header key="table-header" className="tableHeader">
          {gameInfos(ctrl)}
        </header>
        <section key="players-table" className="playersTable">
          {opponent}
          {renderReplayTable(ctrl)}
          {player}
        </section>
        {renderGameActionsBar(ctrl, isPortrait)}
      </section>
    ];
  }
}

function getChecksCount(ctrl, color) {
  const player = color === ctrl.data.player.color ? ctrl.data.opponent : ctrl.data.player;
  return player.checks;
}

function renderSubmitMovePopup(ctrl) {
  if (ctrl.vm.moveToSubmit || ctrl.vm.dropToSubmit) {
    return (
      <div className="overlay_popup_wrapper submitMovePopup">
      <div className="overlay_popup">
<<<<<<< HEAD
        {gameButton.submitMove(ctrl)}
=======
      {button.submitMove(ctrl)}
>>>>>>> 3c163894
      </div>
      </div>
    );
  }

  return null;
}

function userInfos(user, player, playerName, position) {
  let title;
  if (user) {
    let onlineStatus = user.online ? 'connected to lichess' : 'offline';
    let onGameStatus = player.onGame ? 'currently on this game' : 'currently not on this game';
    let engine = position === 'opponent' && user.engine ? i18n('thisPlayerUsesChessComputerAssistance') + '; ' : '';
    let booster = position === 'opponent' && user.booster ? i18n('thisPlayerArtificiallyIncreasesTheirRating') + '; ' : '';
    title = `${playerName}: ${engine}${booster}${onlineStatus}; ${onGameStatus}`;
  } else
    title = playerName;
  window.plugins.toast.show(title, 'short', 'center');
}

function renderAntagonistInfo(ctrl, player, material, position, isPortrait, isCrazy) {
  const user = player.user;
  // TODO get that from server
  if (player.ai) {
    player.engineName = ctrl.data.game.variant.key === 'crazyhouse' ?
      'Sunsetter' : 'Stockfish';
  }
  const playerName = utils.playerName(player, !isPortrait);
  const togglePopup = user ? ctrl.toggleUserPopup.bind(ctrl, position, user.id) : utils.noop;
  const vConf = user ?
    helper.ontouch(togglePopup, () => userInfos(user, player, playerName, position)) :
    helper.ontouch(utils.noop, () => window.plugins.toast.show(playerName, 'short', 'center'));

  const onlineStatus = user && user.online ? 'online' : 'offline';
  const checksNb = getChecksCount(ctrl, player.color);

  const runningColor = ctrl.isClockRunning() ? ctrl.data.game.player : null;

  const tournamentRank = ctrl.data.tournament && ctrl.data.tournament.ranks ?
    '#' + ctrl.data.tournament.ranks[ctrl.data[position].color] + ' ' : null;

  return (
    <div className={'antagonistInfos' + (isCrazy ? ' crazy' : '')} oncreate={vConf}>
      <h2 className="antagonistUser">
        {user ?
          <span className={'status ' + onlineStatus} data-icon="r" /> :
          null
        }
        {tournamentRank}
        {playerName}
        {player.onGame ?
          <span className="ongame yes" data-icon="3" /> :
          <span className="ongame no" data-icon="0" />
        }
        { isCrazy && position === 'opponent' && user && (user.engine || user.booster) ?
          <span className="warning" data-icon="j"></span> : null
        }
      </h2>
      { !isCrazy ?
      <div className="ratingAndMaterial">
        { position === 'opponent' && user && (user.engine || user.booster) ?
          <span className="warning" data-icon="j"></span> : null
        }
        {user && isPortrait ?
          <h3 className="rating">
            {player.rating}
            {player.provisional ? '?' : ''}
            {helper.renderRatingDiff(player)}
          </h3> : null
        }
        {checksNb !== undefined ?
          <div className="checkCount">{checksNb}</div> : null
        }
        {ctrl.data.game.variant.key === 'horde' ? null : renderMaterial(material)}
      </div> : null
      }
      {isCrazy && ctrl.clock ?
        renderClock(ctrl.clock, player.color, runningColor, ctrl.vm.goneBerserk[player.color]) : (
        isCrazy && ctrl.correspondenceClock ?
          renderCorrespondenceClock(
            ctrl.correspondenceClock, player.color, ctrl.data.game.player
          ) : null
        )
      }
    </div>
  );
}

function renderPlayTable(ctrl, player, material, position, isPortrait) {
  const runningColor = ctrl.isClockRunning() ? ctrl.data.game.player : null;
  const key = 'player' + position + (isPortrait ? 'portrait' : 'landscape');
  const step = round.plyStep(ctrl.data, ctrl.vm.ply);
  const isCrazy = !!step.crazy;

  return (
    <section className={'playTable' + (isCrazy ? ' crazy' : '')} key={key}>
      {renderAntagonistInfo(ctrl, player, material, position, isPortrait, isCrazy)}
      {crazyView.pocket(ctrl, step.crazy, player.color, position)}
      {!isCrazy && ctrl.clock ?
        renderClock(ctrl.clock, player.color, runningColor, ctrl.vm.goneBerserk[player.color]) : (
        !isCrazy && ctrl.correspondenceClock ?
          renderCorrespondenceClock(
            ctrl.correspondenceClock, player.color, ctrl.data.game.player
          ) : null
        )
      }
    </section>
  );
}

function tvChannelSelector(ctrl) {
  let channels = perfTypes.filter(e => e[0] !== 'correspondence').map(e => [e[1], e[0]]);
  channels.unshift(['Top rated', 'best']);
  channels.push(['Computer', 'computer']);

  return m('div.action', m('div.select_input',
    formWidgets.renderSelect('TV channel', 'tvChannel', channels, settings.tv.channel,
      false, ctrl.onTVChannelChange)
  ));
}

function renderGameRunningActions(ctrl) {
  if (ctrl.data.player.spectator) {
    let controls = [
      gameButton.shareLink(ctrl),
      ctrl.data.tv ? tvChannelSelector(ctrl) : null
    ];

    return <div className="game_controls">{controls}</div>;
  }

  const answerButtons = [
    gameButton.cancelDrawOffer(ctrl),
    gameButton.answerOpponentDrawOffer(ctrl),
    gameButton.cancelTakebackProposition(ctrl),
    gameButton.answerOpponentTakebackProposition(ctrl)
  ];

  const gameControls = gameButton.forceResign(ctrl) || [
    gameButton.standard(ctrl, gameApi.takebackable, 'i', 'proposeATakeback', 'takeback-yes'),
    gameButton.standard(ctrl, gameApi.drawable, '2', 'offerDraw', 'draw-yes'),
    gameButton.threefoldClaimDraw(ctrl),
    gameButton.resign(ctrl),
    gameButton.resignConfirmation(ctrl),
    gameButton.goBerserk(ctrl)
  ];

  return (
    <div className="game_controls">
      {gameButton.analysisBoard(ctrl)}
      {gameButton.shareLink(ctrl)}
      {gameButton.moretime(ctrl)}
      {gameButton.standard(ctrl, gameApi.abortable, 'L', 'abortGame', 'abort')}
      {gameControls}
      {answerButtons ? <div className="answers">{answerButtons}</div> : null}
    </div>
  );
}

function renderGameEndedActions(ctrl) {
  const result = gameApi.result(ctrl.data);
  const winner = gameApi.getPlayer(ctrl.data, ctrl.data.game.winner);
  const status = gameStatusApi.toLabel(ctrl.data.game.status.name, ctrl.data.game.winner, ctrl.data.game.variant.key) +
    (winner ? '. ' + i18n(winner.color === 'white' ? 'whiteIsVictorious' : 'blackIsVictorious') + '.' : '');
  const resultDom = gameStatusApi.aborted(ctrl.data) ? [] : [
    m('strong', result), m('br')
  ];
  resultDom.push(m('em.resultStatus', status));
  let buttons = null;
  if (ctrl.data.game.tournamentId) {
    if (ctrl.data.player.spectator) {
      buttons = [
        gameButton.returnToTournament(ctrl),
        gameButton.shareLink(ctrl),
        gameButton.sharePGN(ctrl),
        gameButton.analysisBoard(ctrl)
      ];
    }
    else {
      buttons = [
        gameButton.returnToTournament(ctrl),
        gameButton.withdrawFromTournament(ctrl),
        gameButton.shareLink(ctrl),
        gameButton.sharePGN(ctrl),
        gameButton.analysisBoard(ctrl)
      ];
    }
  }
  else {
    if (ctrl.data.player.spectator) {
      buttons = [
        gameButton.shareLink(ctrl),
        gameButton.sharePGN(ctrl),
        gameButton.analysisBoard(ctrl),
        ctrl.data.tv ? tvChannelSelector(ctrl) : null
      ];
    }
    else {
      buttons = [
        gameButton.shareLink(ctrl),
        gameButton.sharePGN(ctrl),
        gameButton.newOpponent(ctrl),
        gameButton.answerOpponentRematch(ctrl),
        gameButton.cancelRematch(ctrl),
        gameButton.rematch(ctrl),
        gameButton.analysisBoard(ctrl)
      ];
    }
  }
  return (
    <div className="game_controls">
      <div className="result">{resultDom}</div>
      <div className="control buttons">{buttons}</div>
    </div>
  );
}

function gameInfos(ctrl) {
  const data = ctrl.data;
  const time = gameApi.time(data);
  const mode = data.game.rated ? i18n('rated') : i18n('casual');
  const icon = data.opponent.ai ? ':' : utils.gameIcon(data.game.perf);
  const variant = m('span.variant', {
    oncreate: helper.ontouch(
      () => {
        var link = variantApi(data.game.variant.key).link;
        if (link)
          window.open(link, '_blank');
      },
      () => window.plugins.toast.show(data.game.variant.title, 'short', 'center')
    )
  }, data.game.variant.name);
  const infos = [time + ' • ', variant, m('br'), mode];
  return [
    m('div.icon-game', {
      'data-icon': icon ? icon : ''
    }),
    m('div.game-title.no_select', infos),
<<<<<<< HEAD
    session.isConnected() ? m('gameButton.star', {
      config: helper.ontouch(
=======
    session.isConnected() ? m('button.star', {
      oncreate: helper.ontouch(
>>>>>>> 3c163894
        ctrl.toggleBookmark,
        () => window.plugins.toast.show(i18n('bookmarkThisGame'), 'short', 'center')
      ),
      'data-icon': data.bookmarked ? 't' : 's'
    }) : null
  ];
}

function renderGamePopup(ctrl, isPortrait) {
  return popupWidget(
    'player_controls',
    isPortrait ? () => gameInfos(ctrl) : null,
    gameApi.playable(ctrl.data) ?
      () => renderGameRunningActions(ctrl) : () => renderGameEndedActions(ctrl),
    ctrl.vm.showingActions,
    ctrl.hideActions
  );
}

function renderGameActionsBar(ctrl) {
  const answerRequired = ctrl.data.opponent.proposingTakeback ||
    ctrl.data.opponent.offeringDraw ||
    gameApi.forceResignable(ctrl.data) ||
    ctrl.data.opponent.offeringRematch;

  const gmClass = (ctrl.data.opponent.proposingTakeback ? [
    'fa',
    'fa-mail-reply'
  ] : [
    'fa',
    'fa-ellipsis-h'
  ]).concat([
    'action_bar_button',
    answerRequired ? 'glow' : ''
  ]).join(' ');

  const gmDataIcon = ctrl.data.opponent.offeringDraw ? '2' : null;
  const gmButton = gmDataIcon ?
    <button className={gmClass} data-icon={gmDataIcon} key="gameMenu" oncreate={helper.ontouch(ctrl.showActions)} /> :
    <button className={gmClass} key="gameMenu" oncreate={helper.ontouch(ctrl.showActions)} />;

  const chatClass = [
    'action_bar_button',
    ctrl.chat && ctrl.chat.unread ? 'glow' : ''
  ].join(' ');

  return (
    <section className="actions_bar" key="game-actions-bar">
      {gmButton}
      {ctrl.chat ?
      <button className={chatClass} data-icon="c" key="chat"
        oncreate={helper.ontouch(ctrl.chat.open)} /> : null
      }
      {ctrl.notes ? gameButton.notes(ctrl) : null}
      {gameButton.flipBoard(ctrl)}
      {gameButton.first(ctrl)}
      {gameButton.backward(ctrl)}
      {gameButton.forward(ctrl)}
      {gameButton.last(ctrl)}
    </section>
  );
}<|MERGE_RESOLUTION|>--- conflicted
+++ resolved
@@ -2,12 +2,8 @@
 import socket from '../../../socket';
 import session from '../../../session';
 import variantApi from '../../../lichess/variant';
-<<<<<<< HEAD
 import * as chessground from 'chessground-mobile';
-=======
-import chessground from 'chessground-mobile';
 import round from '../round';
->>>>>>> 3c163894
 import settings from '../../../settings';
 import * as utils from '../../../utils';
 import i18n from '../../../i18n';
@@ -166,11 +162,7 @@
     return (
       <div className="overlay_popup_wrapper submitMovePopup">
       <div className="overlay_popup">
-<<<<<<< HEAD
-        {gameButton.submitMove(ctrl)}
-=======
-      {button.submitMove(ctrl)}
->>>>>>> 3c163894
+      {gameButton.submitMove(ctrl)}
       </div>
       </div>
     );
@@ -410,13 +402,8 @@
       'data-icon': icon ? icon : ''
     }),
     m('div.game-title.no_select', infos),
-<<<<<<< HEAD
-    session.isConnected() ? m('gameButton.star', {
-      config: helper.ontouch(
-=======
     session.isConnected() ? m('button.star', {
       oncreate: helper.ontouch(
->>>>>>> 3c163894
         ctrl.toggleBookmark,
         () => window.plugins.toast.show(i18n('bookmarkThisGame'), 'short', 'center')
       ),
