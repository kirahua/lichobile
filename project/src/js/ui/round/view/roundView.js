--- conflicted
+++ resolved
@@ -210,16 +210,11 @@
     ]);
   }
 
-<<<<<<< HEAD
-  return layout.board(header, board, footer, menu.view, null, ctrl.data.player.color);
-};
-
-module.exports.renderMaterial = renderMaterial;
-=======
   function renderMenu() {
     return menu.view(utils.partialƒ(ground.applySettings, ctrl.chessground));
   }
 
   return layout.board(header, board, footer, renderMenu, null, ctrl.data.player.color);
 };
->>>>>>> 15ad1b18
+
+module.exports.renderMaterial = renderMaterial;