<<<<<<< HEAD
=======
import chessground from 'chessground-mobile';
import redraw from '../../utils/redraw';
>>>>>>> 3c163894
import ground from './ground';
import * as xhr from './roundXhr';
import helper from '../helper';
import settings from '../../settings';
import * as m from 'mithril';

var promoting = false;

function start(ctrl, orig, dest, isPremove) {
  var piece = ctrl.chessground.data.pieces[dest];
  if (piece && piece.role === 'pawn' && (
    (dest[1] === '8' && ctrl.data.player.color === 'white') ||
    (dest[1] === '1' && ctrl.data.player.color === 'black'))) {
    if (ctrl.data.pref.autoQueen === 3 || (ctrl.data.pref.autoQueen === 2 && isPremove)) return false;
    promoting = [orig, dest];
    redraw();
    return true;
  }
  return false;
}

function finish(ctrl, role) {
  if (promoting) {
    ground.promote(ctrl.chessground, promoting[1], role);
    ctrl.sendMove(promoting[0], promoting[1], role);
  }
  promoting = false;
}

function cancel(ctrl) {
  if (promoting) xhr.reload(ctrl).then(ctrl.reload);
  promoting = false;
}

export default {

  start: start,

  view: function(ctrl) {
    if (!promoting) return null;

    const pieces = ['queen', 'knight', 'rook', 'bishop'];
    if (ctrl.data.game.variant.key === 'antichess') pieces.push('king');

    return m('div.overlay.open', {
<<<<<<< HEAD
      config: helper.ontouch(cancel.bind(undefined, ctrl))
=======
      oncreate: helper.ontouch(partial(cancel, ctrl))
>>>>>>> 3c163894
    }, [m('div#promotion_choice', {
      className: settings.general.theme.piece(),
      style: { top: (helper.viewportDim().vh - 100) / 2 + 'px' }
    }, pieces.map(function(role) {
      return m('piece.' + role + '.' + ctrl.data.player.color, {
        oncreate: helper.ontouch(finish.bind(undefined, ctrl, role))
      });
    }))]);
  }
};<|MERGE_RESOLUTION|>--- conflicted
+++ resolved
@@ -1,8 +1,4 @@
-<<<<<<< HEAD
-=======
-import chessground from 'chessground-mobile';
 import redraw from '../../utils/redraw';
->>>>>>> 3c163894
 import ground from './ground';
 import * as xhr from './roundXhr';
 import helper from '../helper';
@@ -48,11 +44,7 @@
     if (ctrl.data.game.variant.key === 'antichess') pieces.push('king');
 
     return m('div.overlay.open', {
-<<<<<<< HEAD
-      config: helper.ontouch(cancel.bind(undefined, ctrl))
-=======
-      oncreate: helper.ontouch(partial(cancel, ctrl))
->>>>>>> 3c163894
+      oncreate: helper.ontouch(cancel.bind(undefined, ctrl))
     }, [m('div#promotion_choice', {
       className: settings.general.theme.piece(),
       style: { top: (helper.viewportDim().vh - 100) / 2 + 'px' }
