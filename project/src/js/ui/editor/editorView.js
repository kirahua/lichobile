import layout from '../layout';
import router from '../../router';
import { header } from '../shared/common';
import Board from '../shared/Board';
import helper from '../helper';
import i18n from '../../i18n';
import menu, { renderSelectColorPosition, renderCastlingOptions } from './menu';
import continuePopup from '../shared/continuePopup';
import settings from '../../settings';
<<<<<<< HEAD
import { drag as chessgroundDrag } from 'chessground-mobile';
import * as m from 'mithril';
=======
import m from 'mithril';
>>>>>>> e83d99ea

export default function view(vnode) {
  const ctrl = vnode.state;
  const color = ctrl.chessground.data.orientation;
  const opposite = color === 'white' ? 'black' : 'white';

  const board = Board(
    ctrl.data,
    ctrl.chessground,
    null,
    helper.isPortrait()
  );

  function content() {
    if (helper.isPortrait())
      return m('div#boardEditor.editor', {
          className: settings.general.theme.piece(),
          oncreate: ctrl.editorOnCreate,
          onremove: ctrl.editorOnRemove
        }, [
          sparePieces(ctrl, opposite, color, 'top'),
          board,
          sparePieces(ctrl, color, color, 'bottom'),
          renderActionsBar(ctrl)
        ]);
    else
      return [
        m('div.editor', {
          className: settings.general.theme.piece(),
          oncreate: ctrl.editorOnCreate,
          onremove: ctrl.editorOnRemove
        }, [
          sparePieces(ctrl, opposite, color, 'top'),
          board,
          sparePieces(ctrl, color, color, 'bottom')
        ]),
        m('section.table.editorTable', { key: 'table' }, [
          m('div.editorMenuOuter', [
            m('div.editorMenuInner', [
              renderSelectColorPosition(ctrl),
              helper.isWideScreen() ? renderCastlingOptions(ctrl) : null
            ]),
            renderActionsBar(ctrl)
          ])
        ])
      ];
  }

  function overlay() {
    return [
      menu.view(ctrl.menu),
      continuePopup.view(ctrl.continuePopup)
    ];
  }

  return layout.board(
    header.bind(undefined, i18n('boardEditor')),
    content,
    overlay
  );
}

function sparePieces(ctrl, color, orientation, position) {
  return m('div', {
    className: ['sparePieces', position, 'orientation-' + orientation, color].join(' ')
  }, ['king', 'queen', 'rook', 'bishop', 'knight', 'pawn'].map(function(role) {
    return m('div.sparePieceWrapper', m('piece', {
      className: color + ' ' + role,
      'data-color': color,
      'data-role': role
    }));
  }));
}

function renderActionsBar(ctrl) {
  return m('section.actions_bar', [
    helper.isPortrait() || (helper.isLandscape() && !helper.isWideScreen()) ?
    m('button.action_bar_button.fa.fa-ellipsis-h', {
      key: 'editorMenu',
      oncreate: helper.ontouch(ctrl.menu.open)
    }) : null,
    m('button.action_bar_button[data-icon=B]', {
      key: 'toggleOrientation',
      oncreate: helper.ontouch(ctrl.chessground.toggleOrientation)
    }),
    m('button.action_bar_button[data-icon=U]', {
      key: 'continueFromHere',
      oncreate: helper.ontouch(() => {
        ctrl.continuePopup.open(ctrl.computeFen());
      }, () => window.plugins.toast.show(i18n('continueFromHere'), 'short', 'center'))
    }),
    m('button.action_bar_button[data-icon=A]', {
      key: 'analyse',
      oncreate: helper.ontouch(() => {
        const fen = encodeURIComponent(ctrl.computeFen());
        router.set(`/analyse/fen/${fen}`);
      }, () => window.plugins.toast.show(i18n('analysis'), 'short', 'center'))
    }),
    m('button.action_bar_button.fa.fa-share-alt', {
      key: 'sharePosition',
      oncreate: helper.ontouch(
        () => window.plugins.socialsharing.share(ctrl.computeFen()),
        () => window.plugins.toast.show('Share FEN', 'short', 'bottom')
      )
    })
  ]);
}
<|MERGE_RESOLUTION|>--- conflicted
+++ resolved
@@ -7,12 +7,7 @@
 import menu, { renderSelectColorPosition, renderCastlingOptions } from './menu';
 import continuePopup from '../shared/continuePopup';
 import settings from '../../settings';
-<<<<<<< HEAD
-import { drag as chessgroundDrag } from 'chessground-mobile';
 import * as m from 'mithril';
-=======
-import m from 'mithril';
->>>>>>> e83d99ea
 
 export default function view(vnode) {
   const ctrl = vnode.state;
