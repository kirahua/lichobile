--- conflicted
+++ resolved
@@ -7,10 +7,6 @@
 import settings from '../settings';
 import roundCtrl from './round/roundCtrl';
 import roundView from './round/view/roundView';
-<<<<<<< HEAD
-import * as m from 'mithril';
-=======
->>>>>>> 3c163894
 
 export default {
   oninit(vnode) {
