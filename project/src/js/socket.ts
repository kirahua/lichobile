import router from './router';
import redraw from './utils/redraw';
import { apiVersion } from './http';
<<<<<<< HEAD
import { xorWith, isEqual } from 'lodash';
import { lichessSri, autoredraw, tellWorker, hasNetwork } from './utils';
=======
import { xor } from 'lodash';
import { lichessSri, autoredraw, hasNetwork } from './utils';
import { tellWorker, askWorker } from './utils/worker';
>>>>>>> 71a3bb60
import * as xhr from './xhr';
import i18n from './i18n';
import friendsApi from './lichess/friends';
import challengesApi from './lichess/challenges';
import session from './session';

const worker = new Worker('lib/socketWorker.js');

interface LichessMessage {
  t: string;
  d?: any;
}

interface Options {
  name: string;
  debug?: boolean;
  pingDelay?: number;
  sendOnOpen?: Array<LichessMessage>;
  registeredEvents: string[];
}

interface SocketConfig {
  options: Options;
  params?: Object;
}

type MessageHandler = (d: any, payload?: LichessMessage) => void;
interface MessageHandlers {
  [index: string]: MessageHandler
}

interface SocketHandlers {
  onOpen: () => void;
  onError?: () => void;
  events: MessageHandlers
}

interface SocketSetup {
  clientId: string
  socketEndPoint: string
  url: string
  version: number
  opts: SocketConfig
}

let connectedWS = true;
let redrawOnDisconnectedTimeoutID: number;

let currentMoveLatency: number = 0;

const defaultHandlers: MessageHandlers = {
  following_onlines: handleFollowingOnline,
  following_enters: (name: string, payload: any) =>
    autoredraw(() => friendsApi.add(name, payload.playing || false)),
  following_leaves: (name: string) => autoredraw(() => friendsApi.remove(name)),
  following_playing: name => autoredraw(() => friendsApi.playing(name)),
  following_stopped_playing: name =>
    autoredraw(() => friendsApi.stoppedPlaying(name)),
  challenges: (data: any) => {
    challengesApi.set(data);
    redraw();
  },
  mlat: (mlat: number) => {
    currentMoveLatency = mlat;
  }
};

function handleFollowingOnline(data: Array<string>, payload: any) {
  const oldFriendList = friendsApi.list().slice();

  var friendsPlaying = payload.playing;
  friendsApi.set(data, friendsPlaying);

  const newFriendList = friendsApi.list()

  if (xorWith(oldFriendList, newFriendList, _.isEqual).length > 1) {
    redraw();
  }
}

function setupConnection(setup: SocketSetup, socketHandlers: SocketHandlers) {
  worker.onmessage = (msg: MessageEvent) => {
    switch (msg.data.topic) {
      case 'onOpen':
        if (socketHandlers.onOpen) socketHandlers.onOpen();
        break;
      case 'disconnected':
        onDisconnected();
        break;
      case 'connected':
        onConnected();
        break;
      case 'onError':
        if (socketHandlers.onError) socketHandlers.onError();
        break;
      case 'handle':
        let h = socketHandlers.events[msg.data.payload.t];
        if (h) h(msg.data.payload.d || null, msg.data.payload);
        break;
    }
  };
  tellWorker(worker, 'create', setup);
}

function createGame(url: string, version: number, handlers: Object, gameUrl: string, userTv?: string) {
  let errorDetected = false;
  const socketHandlers = {
    onError: function() {
      // we can't get socket error, so we send an xhr to test whether the
      // rejection is an authorization issue
      if (!errorDetected) {
        // just to be sure that we don't send an xhr every second when the
        // websocket is trying to reconnect
        errorDetected = true;
        xhr.game(gameUrl.substring(1))
        .catch(err => {
          if (err.response && err.response.status === 401) {
            window.plugins.toast.show(i18n('unauthorizedError'), 'short', 'center');
            router.set('/');
          }
        });
      }
    },
    onOpen: session.refresh,
    events: Object.assign({}, defaultHandlers, handlers)
  };
  const opts: SocketConfig = {
    options: {
      name: 'game',
      debug: false,
      sendOnOpen: [{t: 'following_onlines'}],
      registeredEvents: Object.keys(socketHandlers.events)
    }
  };
  if (userTv) opts.params = { userTv };
  const setup = {
    clientId: lichessSri,
    socketEndPoint: window.lichess.socketEndPoint,
    url,
    version,
    opts
  }
  setupConnection(setup, socketHandlers)
}

function createTournament(tournamentId: string, version: number, handlers: Object, featuredGameId: string) {
  let url = '/tournament/' + tournamentId + `/socket/v${apiVersion}`;
  const socketHandlers = {
    events: Object.assign({}, defaultHandlers, handlers),
    onOpen: session.refresh
  };
  const opts = {
    options: {
      name: 'tournament',
      debug: false,
      pingDelay: 2000,
      sendOnOpen: [{t: 'following_onlines'}, {t: 'startWatching', d: featuredGameId}],
      registeredEvents: Object.keys(socketHandlers.events)
    }
  };
  const setup = {
    clientId: lichessSri,
    socketEndPoint: window.lichess.socketEndPoint,
    url,
    version,
    opts
  };
  setupConnection(setup, socketHandlers);
}

function createChallenge(id: string, version: number, onOpen: () => void, handlers: Object) {
  const socketHandlers = {
    onOpen: () => {
      session.refresh();
      onOpen();
    },
    events: Object.assign({}, defaultHandlers, handlers)
  };
  const url = `/challenge/${id}/socket/v${version}`;
  const opts = {
    options: {
      name: 'challenge',
      debug: false,
      ignoreUnknownMessages: true,
      pingDelay: 2000,
      sendOnOpen: [{t: 'following_onlines'}],
      registeredEvents: Object.keys(socketHandlers.events)
    }
  };
  const setup = {
    clientId: lichessSri,
    socketEndPoint: window.lichess.socketEndPoint,
    url,
    version,
    opts
  };
  setupConnection(setup, socketHandlers);
}

function createLobby(lobbyVersion: number, onOpen: () => void, handlers: Object) {
  const socketHandlers = {
    onOpen: () => {
      session.refresh();
      onOpen();
    },
    events: Object.assign({}, defaultHandlers, handlers)
  };
  const opts = {
    options: {
      name: 'lobby',
      debug: false,
      pingDelay: 2000,
      sendOnOpen: [{t: 'following_onlines'}],
      registeredEvents: Object.keys(socketHandlers.events)
    }
  };
  const setup = {
    clientId: lichessSri,
    socketEndPoint: window.lichess.socketEndPoint,
    url: `/lobby/socket/v${apiVersion}`,
    version: lobbyVersion,
    opts
  };
  setupConnection(setup, socketHandlers);
}

function createDefault() {
  if (hasNetwork()) {
    const socketHandlers = {
      events: defaultHandlers,
      onOpen: session.refresh
    };
    const opts = {
      options: {
        name: 'default',
        debug: false,
        pingDelay: 2000,
        sendOnOpen: [{t: 'following_onlines'}],
        registeredEvents: Object.keys(socketHandlers.events)
      }
    };
    const setup = {
      clientId: lichessSri,
      socketEndPoint: window.lichess.socketEndPoint,
      url: '/socket',
      version: 0,
      opts
    };
    setupConnection(setup, socketHandlers);
  }
}

function redirectToGame(obj: any) {
  let url: string;
  if (typeof obj === 'string') url = obj;
  else {
    url = obj.url;
    if (obj.cookie) {
      const domain = document.domain.replace(/^.+(\.[^\.]+\.[^\.]+)$/, '$1');
      const cookie = [
        encodeURIComponent(obj.cookie.name) + '=' + obj.cookie.value,
        '; max-age=' + obj.cookie.maxAge,
        '; path=/',
        '; domain=' + domain
        ].join('');
        document.cookie = cookie;
    }
    router.set('/game' + url);
  }
}

function onConnected() {
  const wasOff = !connectedWS;
  connectedWS = true;
  clearTimeout(redrawOnDisconnectedTimeoutID);
  if (wasOff) redraw();
}

function onDisconnected() {
  const wasOn = connectedWS;
  connectedWS = false;
  if (wasOn) redrawOnDisconnectedTimeoutID = setTimeout(redraw, 2000);
}

export default {
  createGame,
  createChallenge,
  createLobby,
  createTournament,
  createDefault,
  redirectToGame,
  setVersion(version: number) {
    tellWorker(worker, 'setVersion', version);
  },
  send(t: string, data?: any, opts?: any) {
    tellWorker(worker, 'send', [t, data, opts]);
  },
  connect() {
    tellWorker(worker, 'connect');
  },
  restorePrevious() {
    tellWorker(worker, 'restorePrevious');
  },
  disconnect() {
    tellWorker(worker, 'disconnect');
  },
  isConnected() {
    return connectedWS;
  },
  destroy() {
    tellWorker(worker, 'destroy');
  },
  getCurrentPing(): Promise<number> {
    return askWorker(worker, { topic: 'currentLag' });
  },
  getCurrentMoveLatency() {
    return currentMoveLatency;
  },
  terminate() {
    if (worker) worker.terminate();
  }
};<|MERGE_RESOLUTION|>--- conflicted
+++ resolved
@@ -1,14 +1,9 @@
 import router from './router';
 import redraw from './utils/redraw';
 import { apiVersion } from './http';
-<<<<<<< HEAD
 import { xorWith, isEqual } from 'lodash';
-import { lichessSri, autoredraw, tellWorker, hasNetwork } from './utils';
-=======
-import { xor } from 'lodash';
 import { lichessSri, autoredraw, hasNetwork } from './utils';
 import { tellWorker, askWorker } from './utils/worker';
->>>>>>> 71a3bb60
 import * as xhr from './xhr';
 import i18n from './i18n';
 import friendsApi from './lichess/friends';
