<!DOCTYPE html>
<html>
  <head>
    <meta charset="utf-8" />
    <meta name="format-detection" content="telephone=no" />
    <meta name="viewport" content="user-scalable=no, initial-scale=1, maximum-scale=1, minimum-scale=1, width=device-width" />
    <title>lichess.org</title>
    <link rel="stylesheet" type="text/css" href="css/fa.css" />
    <link rel="stylesheet" type="text/css" href="css/lichess-font.css" />
    <link rel="stylesheet" type="text/css" href="css/fonts.css" />
    <link rel="stylesheet" type="text/css" href="css/compiled/app.css" />
    <script>
      window.lichess = {
        apiEndPoint: "<!-- @echo API_END_POINT -->",
        socketEndPoint: "<!-- @echo SOCKET_END_POINT -->",
<<<<<<< HEAD
        <!-- @ifdef APP_VERSION -->
=======
        mode: "<!-- @echo MODE -->",
        <!-- @ifdef version -->
>>>>>>> b5e46fd3
        version: "<!-- @echo APP_VERSION -->",
        <!-- @endif -->
        <!-- @ifdef GA_ID -->
        gaId: "<!-- @echo GA_ID -->"
        <!-- @endif -->
      };
    </script>
  </head>
  <body>
    <!-- @ifdef TARIFA -->
    <script type="text/javascript" src="cordova.js"></script>
    <!-- @endif -->
    <!-- @ifndef TARIFA -->
    <script type="text/javascript" src="cordova.polyfills.js"></script>
    <!-- @endif -->
    <script type="text/javascript" src="app.js"></script>
  </body>
</html><|MERGE_RESOLUTION|>--- conflicted
+++ resolved
@@ -13,12 +13,8 @@
       window.lichess = {
         apiEndPoint: "<!-- @echo API_END_POINT -->",
         socketEndPoint: "<!-- @echo SOCKET_END_POINT -->",
-<<<<<<< HEAD
+        mode: "<!-- @echo MODE -->",
         <!-- @ifdef APP_VERSION -->
-=======
-        mode: "<!-- @echo MODE -->",
-        <!-- @ifdef version -->
->>>>>>> b5e46fd3
         version: "<!-- @echo APP_VERSION -->",
         <!-- @endif -->
         <!-- @ifdef GA_ID -->
