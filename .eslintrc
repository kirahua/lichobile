--- conflicted
+++ resolved
@@ -4,24 +4,17 @@
     "quotes": [ 2, "single" ],
     "linebreak-style": [ 2, "unix" ],
     "semi": [ 2, "always" ],
-<<<<<<< HEAD
-    "no-use-before-define": [1, "nofunc"]
-=======
     "no-use-before-define": [1, "nofunc"],
     "no-console": 0
->>>>>>> 97a293cf
   },
   "env": {
     "es6": true,
     "browser": true,
     "node": true
   },
-<<<<<<< HEAD
-=======
   "plugins": [
     "react"
   ],
->>>>>>> 97a293cf
   "extends": "eslint:recommended",
   "ecmaFeatures": {
     "jsx": true
