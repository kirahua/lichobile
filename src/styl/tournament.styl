--- conflicted
+++ resolved
@@ -342,7 +342,6 @@
 .tournament_form_popup
   background bglight
   >.popup_content
-<<<<<<< HEAD
     padding 0
 
 button.newTournamentButton
@@ -366,7 +365,4 @@
 
 .view-container.transp
   .tournament_item, .tournamentContainer
-    background-color transpBlack01
-=======
-    padding 0
->>>>>>> 28688902
+    background-color transpBlack01