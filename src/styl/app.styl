@font-face
  font-family:"lichess";
  src:url("http://fr.lichess.org/assets/font21/fonts/lichess.eot");
  src:url("http://fr.lichess.org/assets/font21/fonts/lichess.eot?#iefix") format("embedded-opentype"),
      url("http://fr.lichess.org/assets/font21/fonts/lichess.woff") format("woff"),
      url("http://fr.lichess.org/assets/font21/fonts/lichess.ttf") format("truetype"),
      url("http://fr.lichess.org/assets/font21/fonts/lichess.svg#lichess") format("svg");
  font-weight:normal;
  font-style:normal;

h1
  margin: 0

.lichess
  font-family: "lichess"

header
  span, h1
    display: inline-block
  h1
    text-align: center
    width: calc(100% - 50px)
  span
    font-size: 25px

<<<<<<< HEAD
=======
.player
  position: relative
  width: 100%

  .clock
    position: absolute
    right: 5px
    top: 50%
    transform: translateY(-50%);

.chessground
  width: 350px
  height: 350px

>>>>>>> a60f3778
footer
  height: 40px
  position: absolute
  bottom: 0
  width: 100%

  span.lichess
    font-size: 25px
    margin-left: calc(33% - 20px)<|MERGE_RESOLUTION|>--- conflicted
+++ resolved
@@ -23,8 +23,6 @@
   span
     font-size: 25px
 
-<<<<<<< HEAD
-=======
 .player
   position: relative
   width: 100%
@@ -39,7 +37,6 @@
   width: 350px
   height: 350px
 
->>>>>>> a60f3778
 footer
   height: 40px
   position: absolute
