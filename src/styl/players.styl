--- conflicted
+++ resolved
@@ -110,12 +110,8 @@
     .list_item
       border-bottom-color borderLightGray
       &.active
-<<<<<<< HEAD
         background-color darken(bglight, 5%)
 
 .view-container.transp
   .ranking
-    border-bottom-color transpWhite01
-=======
-        background-color darken(bglight, 5%)
->>>>>>> c0accad5
+    border-bottom-color transpWhite01