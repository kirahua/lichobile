import * as throttle from 'lodash/throttle'
import * as h from 'mithril/hyperscript'
import * as utils from '../../../utils'
import { batchRequestAnimationFrame } from '../../../utils/batchRAF'
import router from '../../../router'
import settings from '../../../settings'
import * as helper from '../../helper'
import * as gameApi from '../../../lichess/game'
import i18n from '../../../i18n'
import gameStatus from '../../../lichess/status'
import session from '../../../session'
import spinner from '../../../spinner'
import { makeBoard } from '../../shared/svgboard'
import { UserGameWithDate } from '../userXhr'
import { UserGamePlayer } from '../../../lichess/interfaces/user'

import { State, ScrollState } from './'

export function renderBody(ctrl: State) {
  return (
    <div className="userGamesWrapper">
      <div className="select_input select_games_filter">
        <label htmlFor="filterGames"></label>
        <select id="filterGames" onchange={ctrl.onFilterChange}>
          {ctrl.scrollState.availableFilters.map(f => {
            return (
              <option value={f.key} selected={ctrl.scrollState.currentFilter === f.key}>
                {utils.capitalize(i18n(f.label).replace('%s ', ''))} ({f.count})
              </option>
            )
          })}
        </select>
        <div className="main_header_drop_shadow" />
      </div>
      {renderAllGames(ctrl)}
    </div>
  )
}

function getGameEl(e: Event) {
  const target = (e.target as HTMLElement)
  return target.tagName === 'LI' ? target :
    helper.findParentBySelector(target, 'li')
}

<<<<<<< HEAD
export function getButton(e: Event) {
  const target = (e.target as HTMLElement);
=======
function getButton(e: Event) {
  const target = (e.target as HTMLElement)
>>>>>>> b2a62d54
  return target.tagName === 'BUTTON' ? target : undefined
}

interface GameDataSet extends DOMStringMap {
  id: string
}
function onTap(ctrl: State, e: Event) {
  const starButton = getButton(e)
  const el = getGameEl(e)
  const id = el && (el.dataset as GameDataSet).id
  if (starButton) {
    ctrl.toggleBookmark(id)
  } else {
    if (id) {
      const g = ctrl.scrollState.games.find(game => game.id === id)
      const userId = ctrl.scrollState.userId
      if (g) {
        const userColor: Color = g.players.white.userId === userId ? 'white' : 'black'
        utils.gamePosCache.set(g.id, { fen: g.fen, orientation: userColor })
        const mePlaying = session.getUserId() === userId
        if (mePlaying || (g.source !== 'import' && g.status.id < gameStatus.ids.aborted))
          router.set(`/game/${id}/${userColor}`)
        else
          router.set(`/analyse/online/${id}/${userColor}`)
      }
    }
  }
}

const Game: Mithril.Component<{ g: UserGameWithDate, index: number, userId: string, scrollState: ScrollState }, { boardTheme: string }> = {
  onbeforeupdate({ attrs }, { attrs: oldattrs }) {
    return attrs.g !== oldattrs.g
  },
  oninit() {
    this.boardTheme = settings.general.theme.board()
  },
  view({ attrs }) {
    const { g, index, userId } = attrs
    const time = gameApi.time(g)
    const mode = g.rated ? i18n('rated') : i18n('casual')
    const title = g.source === 'import' ?
    `Import • ${g.variant.name}` :
    `${time} • ${g.variant.name} • ${mode}`
    const status = gameStatus.toLabel(g.status.name, g.winner, g.variant.key) +
<<<<<<< HEAD
      (g.winner ? '. ' + i18n(g.winner === 'white' ? 'whiteIsVictorious' : 'blackIsVictorious') + '.' : '');
    const icon = g.source === 'import' ? '/' : utils.gameIcon(g.perf) || '';
    const userColor: Color = g.players.white.userId === userId ? 'white' : 'black';
    const evenOrOdd = index % 2 === 0 ? 'even' : 'odd';
    const star = g.bookmarked ? 't' : 's';
    const bounds = scrollState.boardBounds;
    const withStar = session.isConnected() ? ' withStar' : '';
=======
      (g.winner ? '. ' + i18n(g.winner === 'white' ? 'whiteIsVictorious' : 'blackIsVictorious') + '.' : '')
    const icon = g.source === 'import' ? '/' : utils.gameIcon(g.perf) || ''
    const userColor: Color = g.players.white.userId === userId ? 'white' : 'black'
    const evenOrOdd = index % 2 === 0 ? 'even' : 'odd'
    const star = g.bookmarked ? 't' : 's'
    const withStar = session.isConnected() ? ' withStar' : ''
>>>>>>> b2a62d54

    return (
      <li data-id={g.id} className={`userGame ${evenOrOdd}${withStar}`}>
        {renderBoard(g.fen, userColor, this.boardTheme)}
        <div className="userGame-infos">
          <div className="userGame-versus">
            <span className="variant-icon" data-icon={icon} />
            <div className="game-result">
              <div className="userGame-players">
                {renderPlayer(g.players, 'white')}
                <div className="swords" data-icon="U" />
                {renderPlayer(g.players, 'black')}
              </div>
              <div className={helper.classSet({
                'userGame-status': true,
                win: !!(g.winner && userColor === g.winner),
                loose: !!(g.winner && userColor !== g.winner)
              })}>
                {status}
              </div>
            </div>
          </div>
          <div className="userGame-meta">
            <p className="game-infos">
            {g.date} • {title}
            </p>
            {g.opening ?
              <p className="opening">{g.opening.name}</p> : null
            }
            {g.analysed ?
              <p className="analysis">
              <span className="fa fa-bar-chart" />
              Computer analysis available
              </p> : null
            }
          </div>
        </div>
        { session.isConnected() ?
          <button className="iconStar" data-icon={star} /> : null
        }
      </li>
    )
  }
}

function renderAllGames(ctrl: State) {
  const { games  } = ctrl.scrollState
  return (
    <div id="scroller-wrapper" className="scroller native_scroller games"
      oncreate={helper.ontapY(e => onTap(ctrl, e!), undefined, getGameEl)}
      onscroll={throttle(ctrl.onScroll, 30)}
    >
      { games.length ?
        <ul className="userGames" oncreate={ctrl.onGamesLoaded}>
          { games.map((g, i) =>
            h(Game, { key: g.id, g, index: i, scrollState: ctrl.scrollState, userId: ctrl.scrollState.userId }))
          }
          {ctrl.scrollState.isLoadingNextPage ?
          <li className="list_item loadingNext">loading...</li> : null
          }
        </ul> :
        <div className="userGame-loader">
          {spinner.getVdom('monochrome')}
        </div>
      }
    </div>
  )
}

<<<<<<< HEAD
export function renderBoard(fen: string, orientation: Color, bounds: Bounds, boardTheme: string) {
=======
function renderBoard(fen: string, orientation: Color, boardTheme: string) {
>>>>>>> b2a62d54

  const boardClass = [
    'display_board',
    boardTheme
  ].join(' ')

  return (
    <div className={boardClass} key={fen}
      oncreate={({ dom }: Mithril.DOMNode) => {
        const img = document.createElement('img')
        img.className = 'cg-board'
        img.src = 'data:image/svg+xml;utf8,' + makeBoard(fen, orientation)
        batchRequestAnimationFrame(() => {
          const placeholder = dom.firstChild
          if (placeholder) dom.replaceChild(img, placeholder)
        })
      }}
    >
      <div className="cg-board" />
    </div>
  )
}

<<<<<<< HEAD
export function renderPlayer(players: { white: UserGamePlayer, black: UserGamePlayer}, color: Color) {
  let player = players[color];
  let playerName: string;
=======
function renderPlayer(players: { white: UserGamePlayer, black: UserGamePlayer}, color: Color) {
  let player = players[color]
  let playerName: string
>>>>>>> b2a62d54
  // TODO fetch title info from server; refactor
  if (player.userId) playerName = player.userId
  else if (!player.aiLevel) playerName = utils.playerName(player)
  else if (player.aiLevel) {
    playerName = utils.aiName({ ai: player.aiLevel })
  }
  else playerName = 'Anonymous'

  return (
    <div className={'player ' + color}>
      <span className="playerName">{playerName}</span>
      <br/>
      {player.rating ?
      <small className="playerRating">{player.rating}</small> : null
      }
      {player.ratingDiff ?
        helper.renderRatingDiff(player) : null
      }
    </div>
  )
}<|MERGE_RESOLUTION|>--- conflicted
+++ resolved
@@ -43,13 +43,8 @@
     helper.findParentBySelector(target, 'li')
 }
 
-<<<<<<< HEAD
-export function getButton(e: Event) {
-  const target = (e.target as HTMLElement);
-=======
 function getButton(e: Event) {
   const target = (e.target as HTMLElement)
->>>>>>> b2a62d54
   return target.tagName === 'BUTTON' ? target : undefined
 }
 
@@ -94,22 +89,12 @@
     `Import • ${g.variant.name}` :
     `${time} • ${g.variant.name} • ${mode}`
     const status = gameStatus.toLabel(g.status.name, g.winner, g.variant.key) +
-<<<<<<< HEAD
-      (g.winner ? '. ' + i18n(g.winner === 'white' ? 'whiteIsVictorious' : 'blackIsVictorious') + '.' : '');
-    const icon = g.source === 'import' ? '/' : utils.gameIcon(g.perf) || '';
-    const userColor: Color = g.players.white.userId === userId ? 'white' : 'black';
-    const evenOrOdd = index % 2 === 0 ? 'even' : 'odd';
-    const star = g.bookmarked ? 't' : 's';
-    const bounds = scrollState.boardBounds;
-    const withStar = session.isConnected() ? ' withStar' : '';
-=======
       (g.winner ? '. ' + i18n(g.winner === 'white' ? 'whiteIsVictorious' : 'blackIsVictorious') + '.' : '')
     const icon = g.source === 'import' ? '/' : utils.gameIcon(g.perf) || ''
     const userColor: Color = g.players.white.userId === userId ? 'white' : 'black'
     const evenOrOdd = index % 2 === 0 ? 'even' : 'odd'
     const star = g.bookmarked ? 't' : 's'
     const withStar = session.isConnected() ? ' withStar' : ''
->>>>>>> b2a62d54
 
     return (
       <li data-id={g.id} className={`userGame ${evenOrOdd}${withStar}`}>
@@ -179,11 +164,7 @@
   )
 }
 
-<<<<<<< HEAD
-export function renderBoard(fen: string, orientation: Color, bounds: Bounds, boardTheme: string) {
-=======
 function renderBoard(fen: string, orientation: Color, boardTheme: string) {
->>>>>>> b2a62d54
 
   const boardClass = [
     'display_board',
@@ -207,15 +188,9 @@
   )
 }
 
-<<<<<<< HEAD
-export function renderPlayer(players: { white: UserGamePlayer, black: UserGamePlayer}, color: Color) {
-  let player = players[color];
-  let playerName: string;
-=======
 function renderPlayer(players: { white: UserGamePlayer, black: UserGamePlayer}, color: Color) {
   let player = players[color]
   let playerName: string
->>>>>>> b2a62d54
   // TODO fetch title info from server; refactor
   if (player.userId) playerName = player.userId
   else if (!player.aiLevel) playerName = utils.playerName(player)
