--- conflicted
+++ resolved
@@ -5,7 +5,7 @@
 import storage from '../../../storage'
 import session from '../../../session'
 import * as gameApi from '../../../lichess/game'
-import { OnlineGameData, ChatMsg } from '../../../lichess/interfaces/game'
+import { OnlineGameData, ChatMsg, Player } from '../../../lichess/interfaces/game'
 import router from '../../../router'
 import socket from '../../../socket'
 import { closeIcon } from '../../shared/icons'
@@ -126,34 +126,10 @@
         oncreate: ({ dom }: Mithril.DOMNode) => scrollChatToBottom(dom as HTMLElement),
         onupdate: ({ dom }: Mithril.DOMNode) => scrollChatToBottom(dom as HTMLElement)
       }, [
-<<<<<<< HEAD
         h('ul.chat_messages', ctrl.selectLines().map((msg: ChatMsg, i: number, all: ChatMsg[]) => {
-
-          const lichessTalking = msg.u === 'lichess'
-          const playerTalking = msg.c ? msg.c === player.color :
-            player.user && msg.u === player.user.username
-
-          let closeBalloon = true
-          let next = all[i + 1]
-          let nextTalking
-          if (next) {
-            nextTalking = next.c ? next.c === player.color :
-            player.user && next.u === player.user.username
-          }
-          if (nextTalking !== undefined) closeBalloon = nextTalking !== playerTalking
-
-          return h('li.chat_msg.allow_select', {
-            className: helper.classSet({
-              system: lichessTalking,
-              player: !!playerTalking,
-              opponent: !lichessTalking && !playerTalking,
-              'close_balloon': closeBalloon
-            })
-          }, msg.t)
+          if (ctrl.root.data.player.spectator) return spectatorChatRender(msg, i, all)
+          else return playerChatRender(player, msg, i, all)
         }))
-=======
-        h('ul.chat_messages', ctrl.selectLines().map(!ctrl.root.data.player.spectator ? playerChatRender.bind(null, player) : spectatorChatRender))
->>>>>>> 0d8b2ff6
       ]),
       h('form.chat_form', {
         onsubmit: (e: Event) => {
@@ -207,50 +183,50 @@
   ])
 }
 
-function playerChatRender (player: Player, msg: ChatMsg, i: number, all: ChatMsg[]) {
-  const lichessTalking = msg.u === 'lichess';
+function playerChatRender(player: Player, msg: ChatMsg, i: number, all: ChatMsg[]) {
+  const lichessTalking = msg.u === 'lichess'
   const playerTalking = msg.c ? msg.c === player.color :
-  player.user && msg.u === player.user.username;
-
-  let closeBalloon = true;
-  let next = all[i + 1];
-  let nextTalking;
+  player.user && msg.u === player.user.username
+
+  let closeBalloon = true
+  let next = all[i + 1]
+  let nextTalking
   if (next) {
     nextTalking = next.c ? next.c === player.color :
-    player.user && next.u === player.user.username;
-  }
-  if (nextTalking !== undefined) closeBalloon = nextTalking !== playerTalking;
+    player.user && next.u === player.user.username
+  }
+  if (nextTalking !== undefined) closeBalloon = nextTalking !== playerTalking
 
   return h('li.chat_msg.allow_select', {
     className: helper.classSet({
       system: lichessTalking,
-      player: playerTalking,
+      player: !!playerTalking,
       opponent: !lichessTalking && !playerTalking,
       'close_balloon': closeBalloon
     })
-  }, msg.t);
-}
-
-function spectatorChatRender (msg: ChatMsg, i: number, all: ChatMsg[]) {
-  const lichessTalking = msg.u === 'lichess';
-  const meTalking = msg.u && (msg.u === session.getUserId());
-
-  let closeBalloon = true;
-  let next = all[i + 1];
-  let nextTalking;
+  }, msg.t)
+}
+
+function spectatorChatRender(msg: ChatMsg, i: number, all: ChatMsg[]) {
+  const lichessTalking = msg.u === 'lichess'
+  const meTalking = msg.u && (msg.u === session.getUserId())
+
+  let closeBalloon = true
+  let next = all[i + 1]
+  let nextTalking
   if (next) {
-    nextTalking = next.u && (next.u === session.getUserId());
-  }
-  if (nextTalking !== undefined) closeBalloon = nextTalking !== meTalking;
+    nextTalking = next.u && (next.u === session.getUserId())
+  }
+  if (nextTalking !== undefined) closeBalloon = nextTalking !== meTalking
 
   return h('li.chat_msg.allow_select', {
     className: helper.classSet({
       system: lichessTalking,
-      player: meTalking,
+      player: !!meTalking,
       opponent: !lichessTalking && !meTalking,
       'close_balloon': closeBalloon
     })
-  }, (meTalking || lichessTalking) ? msg.t : (msg.u + ': ' + msg.t));
+  }, (meTalking || lichessTalking) ? msg.t : (msg.u + ': ' + msg.t))
 }
 
 function scrollChatToBottom(el: HTMLElement) {
