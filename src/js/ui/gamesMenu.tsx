--- conflicted
+++ resolved
@@ -84,19 +84,12 @@
 
     return (
       <div id="games_menu" className="overlay_popup_wrapper"
-<<<<<<< HEAD
-        onbeforeremove={(vnode: Mithril.ChildNode, done: () => void) => {
+        onbeforeremove={(vnode: Mithril.DOMNode) => {
           vnode.dom.classList.add('fading_out');
-          setTimeout(done, 500);
+          return new Promise((resolve) => {
+            setTimeout(resolve, 500);
+          })
         }}
-=======
-      onbeforeremove={(vnode: Mithril.DOMNode) => {
-        vnode.dom.classList.add('fading_out');
-        return new Promise((resolve) => {
-          setTimeout(resolve, 500);
-        })
-      }}
->>>>>>> f6dbda6e
       >
         <div className="wrapper_overlay_close"
           oncreate={helper.ontap(() => close())}
