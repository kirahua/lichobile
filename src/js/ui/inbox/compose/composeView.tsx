<<<<<<< HEAD
import * as helper from '../../helper'
import i18n from '../../../i18n'
import { ComposeState } from '../interfaces'
=======
import * as helper from '../../helper';
import i18n from '../../../i18n';
import { ComposeState } from '../interfaces';
import redraw from '../../../utils/redraw';
>>>>>>> 973af6ba

export function composeBody(ctrl: ComposeState) {
  return (
    <div className="composeWrapper">
      <form id="composeForm"
      onsubmit={function(e: Event) {
        e.preventDefault()
        return ctrl.send(e.target as HTMLFormElement)
      }}>
        {ctrl.id() ? recipientWithName(ctrl) : recipientWithoutName(ctrl)}
        <ul id="autocompleteResults" className="">
        {ctrl.autocompleteResults().map(u => {
          return (
            <li className="list_item nav" key={u} oncreate={helper.ontapY(() => recipientSelected(u, ctrl))}>
            {u}
            </li>
          );
        })}
        </ul>
        {(ctrl.errors() && ctrl.errors().username) ? renderError('recipientError', ctrl.errors().username[0]) : null}

        <input id="subject" key="subject" type="text" className="composeInput"
        placeholder={i18n('subject')}
        oncreate={ctrl.id() ? helper.autofocus : null}
        />
        {(ctrl.errors() && ctrl.errors().subject) ? renderError('subjectError', ctrl.errors().subject[0]) : null}

        <textarea id="body" key="body" className="composeInput composeTextarea" />
        {(ctrl.errors() && ctrl.errors().text) ? renderError('textError', ctrl.errors().text[0]) : null}
        <button key="send" className="fatButton composeSend" type="submit">
          <span className="fa fa-check" />
          {i18n('send')}
        </button>
      </form>
    </div>
  )
}

function recipientWithName(ctrl: ComposeState) {
  return (
    <input id="recipient" key="recipient" type="text" className="composeInput"
    placeholder={i18n('recipient')}
    autocapitalize="off"
    autocomplete="off"
    value={ctrl.id()}
    oninput={ctrl.onInput}
    onblur={() => {
      ctrl.autocompleteResults([]);
      redraw();
    }}
    />
  )
}

function recipientWithoutName(ctrl: ComposeState) {
  return (
    <input id="recipient" key="recipient" type="text" className="composeInput"
    placeholder={i18n('recipient')}
    autocapitalize="off"
    autocomplete="off"
    oncreate={helper.autofocus}
    oninput={ctrl.onInput}
    onblur={() => {
      ctrl.autocompleteResults([]);
      redraw();
    }}
    />
  )
}

function renderError(divKey: string, errorMessage: string) {
  return (
    <div key={divKey} className="errorMessage">
      {errorMessage}
    </div>
<<<<<<< HEAD
  )
=======
  );
}

function recipientSelected (user: string, ctrl: ComposeState) {
  ctrl.autocompleteResults([]);
  (document.getElementById('recipient') as HTMLInputElement).value = user;
  document.getElementById('subject').focus();
>>>>>>> 973af6ba
}<|MERGE_RESOLUTION|>--- conflicted
+++ resolved
@@ -1,13 +1,7 @@
-<<<<<<< HEAD
 import * as helper from '../../helper'
 import i18n from '../../../i18n'
 import { ComposeState } from '../interfaces'
-=======
-import * as helper from '../../helper';
-import i18n from '../../../i18n';
-import { ComposeState } from '../interfaces';
-import redraw from '../../../utils/redraw';
->>>>>>> 973af6ba
+import redraw from '../../../utils/redraw'
 
 export function composeBody(ctrl: ComposeState) {
   return (
@@ -24,7 +18,7 @@
             <li className="list_item nav" key={u} oncreate={helper.ontapY(() => recipientSelected(u, ctrl))}>
             {u}
             </li>
-          );
+          )
         })}
         </ul>
         {(ctrl.errors() && ctrl.errors().username) ? renderError('recipientError', ctrl.errors().username[0]) : null}
@@ -55,8 +49,8 @@
     value={ctrl.id()}
     oninput={ctrl.onInput}
     onblur={() => {
-      ctrl.autocompleteResults([]);
-      redraw();
+      ctrl.autocompleteResults([])
+      redraw()
     }}
     />
   )
@@ -71,8 +65,8 @@
     oncreate={helper.autofocus}
     oninput={ctrl.onInput}
     onblur={() => {
-      ctrl.autocompleteResults([]);
-      redraw();
+      ctrl.autocompleteResults([])
+      redraw()
     }}
     />
   )
@@ -83,15 +77,13 @@
     <div key={divKey} className="errorMessage">
       {errorMessage}
     </div>
-<<<<<<< HEAD
   )
-=======
-  );
 }
 
-function recipientSelected (user: string, ctrl: ComposeState) {
-  ctrl.autocompleteResults([]);
-  (document.getElementById('recipient') as HTMLInputElement).value = user;
-  document.getElementById('subject').focus();
->>>>>>> 973af6ba
+function recipientSelected(user: string, ctrl: ComposeState) {
+  ctrl.autocompleteResults([])
+  const recipient = document.getElementById('recipient')
+  const subject = document.getElementById('subject')
+  if (recipient !== null) (recipient as HTMLFormElement).value = user
+  if (subject !== null) subject.focus()
 }