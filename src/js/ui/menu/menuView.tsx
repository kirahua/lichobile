import * as menu from '.';
import socket from '../../socket';
import session, { Session } from '../../session';
import loginModal from '../loginModal';
import newGameForm from '../newGameForm';
import gamesMenu from '../gamesMenu';
import friendsPopup from '../friendsPopup';
import challengeForm from '../challengeForm';
import playMachineForm from '../playMachineForm';
import i18n from '../../i18n';
import { handleXhrError, hasNetwork } from '../../utils';
import { getOfflineGames } from '../../utils/offlineGames';
import * as helper from '../helper';
import friendsApi from '../../lichess/friends';
import * as Zanimo from 'zanimo';

const pingHelp = 'PING: Network lag between you and lichess; SERVER: Time to process a move on lichess server';

export default function view() {
  if (!menu.isOpen()) return null;

  return (
    <aside id="side_menu" oncreate={menuSlide}>
      {renderMenu()}
    </aside>
  );
}

function renderHeader(user: Session) {
  const ping = menu.ping();
  const server = menu.mlat();
  const l = (ping || 0) + server - 100;
  const ratio = Math.max(Math.min(l / 1200, 1), 0);
  const hue = (Math.round((1 - ratio) * 120)).toString(10);
  const color = socket.isConnected() ?
    ['hsl(', hue, ',100%,40%)'].join('') :
    'red';
  return (
    <header className="side_menu_header">
      { session.isKidMode() ? <div key="kiddo" className="kiddo">😊</div> : null }
      { !hasNetwork() ?
        <h2 key="username-offline" className="username">
          {i18n('offline')}
        </h2> : null
      }
      { hasNetwork() && !user ?
        <h2 key="username-anon" className="username">
          Anonymous
        </h2> : null
      }
      { hasNetwork() && user ?
        <h2 key="username-connected" className="username connected">
<<<<<<< HEAD

        { user.patron ?
          <div class='patronContainer'>
            <span class='patron' style={'color: ' + color}>  </span>
          </div>
          :
          <div class='ledContainer'>
            <div class='led' style={'background: ' + color}/>
          </div>
        }

        { user.username }
=======
          { user.username }
          <div class='led' style={'background: ' + color}/>
>>>>>>> 8b4c628b
        </h2> : null
      }
      { hasNetwork() && session.isConnected() ?
        <div key="server-lag" class="pingServerLed"
          oncreate={helper.ontap(() => window.plugins.toast.show(pingHelp, 'long', 'top'))}
        >
          <div class="pingServer">
            <div>
              <span className="pingKey">Ping&nbsp;&nbsp;&nbsp;</span>
              <strong className="pingValue">{socket.isConnected() && ping ? ping : '?'}</strong> ms
            </div>
            <div>
              <span className="pingKey">Server&nbsp;</span>
              <strong className="pingValue">{socket.isConnected() && server ? server : '?'}</strong> ms
            </div>
          </div>
        </div> : null
      }
      { hasNetwork() && user ?
        <div key="user-button" className="user_profile_button"
          oncreate={helper.ontap(menu.toggleHeader, null, null, false)}
        >
          {i18n('profile')}
          <span className="arrow" data-icon={menu.headerOpen() ? 'S' : 'R'} />
        </div>: null
      }
      { hasNetwork() && !user ?
        <button key="login-button" className="login" oncreate={helper.ontapY(loginModal.open)}>
          {i18n('signIn')}
        </button> : null
      }
    </header>
  );
}

function renderProfileActions(user: Session) {
  return (
    <ul className="side_links profileActions">
      <li className="side_link" key="profile" oncreate={helper.ontap(menu.route('/@/' + user.id))}>
        <span className="fa fa-user" />{i18n('profile')}
      </li>
      <li className="side_link" key="message" oncreate={helper.ontap(menu.route('/inbox'))}>
        <span className="fa fa-envelope"/>{i18n('inbox') + ((menu.inboxUnreadCount() !== null && menu.inboxUnreadCount() > 0) ? (' (' + menu.inboxUnreadCount() + ')') : '')}
      </li>
      <li className="side_link" oncreate={helper.ontap(menu.popup(friendsPopup.open))}>
        <span data-icon="f" />
        {i18n('onlineFriends') + ` (${friendsApi.count()})`}
      </li>
      <li className="side_link" oncreate={helper.ontap(menu.route(`/@/${user.id}/following`))}>
        <span className="fa fa-arrow-circle-right" />
        {i18n('nbFollowing', user.nbFollowing || 0)}
      </li>
      <li className="side_link" oncreate={helper.ontap(menu.route(`/@/${user.id}/followers`))}>
        <span className="fa fa-arrow-circle-left" />
        {i18n('nbFollowers', user.nbFollowers || 0)}
      </li>
      <li className="side_link" oncreate={helper.ontap(menu.route('/settings/preferences'))}>
        <span data-icon="%" />
        {i18n('preferences')}
      </li>
      <li className="side_link" oncreate={helper.ontap(() => {
        session.logout().catch(handleXhrError);
        menu.headerOpen(false);
      })}>
        <span data-icon="w" />
        {i18n('logOut')}
      </li>
    </ul>
  );
}

function renderLinks(user: Session) {
  const offlineGames = getOfflineGames();

  return (
    <ul className="side_links">
      <li className="side_link" key="home" oncreate={helper.ontapY(menu.route('/'))}>
        <span className="fa fa-home" />Home
      </li>
      {hasNetwork() ?
      <li className="sep_link" key="sep_link_online">{i18n('playOnline')}</li> : null
      }
      {hasNetwork() && session.nowPlaying().length ?
      <li className="side_link" key="current_games" oncreate={helper.ontapY(menu.popup(gamesMenu.open))}>
        <span className="menu_icon_game" />{i18n('nbGamesInPlay', session.nowPlaying().length)}
      </li> : null
      }
      {!hasNetwork() && offlineGames.length ?
      <li className="side_link" key="current_games" oncreate={helper.ontapY(menu.popup(gamesMenu.open))}>
        <span className="menu_icon_game" />{i18n('nbGamesInPlay', offlineGames.length)}
      </li> : null
      }
      {hasNetwork() ?
      <li className="side_link" key="play_real_time" oncreate={helper.ontapY(menu.popup(newGameForm.openRealTime))}>
        <span className="fa fa-plus-circle"/>{i18n('createAGame')}
      </li> : null
      }
      {hasNetwork() ?
      <li className="side_link" key="invite_friend" oncreate={helper.ontapY(menu.popup(challengeForm.open))}>
        <span className="fa fa-share-alt"/>{i18n('playWithAFriend')}
      </li> : null
      }
      {hasNetwork() ?
      <li className="side_link" key="play_online_ai" oncreate={helper.ontapY(menu.popup(playMachineForm.open))}>
        <span className="fa fa-cogs"/>{i18n('playWithTheMachine')}
      </li> : null
      }
      {hasNetwork() && user ?
      <li className="side_link" key="correspondence" oncreate={helper.ontapY(menu.route('/correspondence'))}>
        <span className="fa fa-paper-plane" />{i18n('correspondence')}
      </li> : null
      }
      {hasNetwork() ?
      <li className="side_link" key="tv" oncreate={helper.ontapY(menu.route('/tv'))}>
        <span data-icon="1"/>{i18n('watchLichessTV')}
      </li> : null
      }
      {hasNetwork() ?
      <li className="side_link" key="training" oncreate={helper.ontapY(menu.route('/training'))}>
        <span data-icon="-"/>{i18n('training')}
      </li> : null
      }
      {hasNetwork() ?
      <li className="side_link" key="tournament" oncreate={helper.ontapY(menu.route('/tournament'))}>
        <span className="fa fa-trophy"/>{i18n('tournament')}
      </li> : null
      }
      {hasNetwork() ?
      <li className="sep_link" key="sep_link_community">
        {i18n('community')}
      </li> : null
      }
      {hasNetwork() ?
      <li className="side_link" key="players" oncreate={helper.ontapY(menu.route('/players'))}>
        <span className="fa fa-at"/>{i18n('players')}
      </li> : null
      }
      {hasNetwork() ?
      <li className="side_link" key="ranking" oncreate={helper.ontapY(menu.route('/ranking'))}>
        <span className="fa fa-cubes"/>{i18n('leaderboard')}
      </li> : null
      }
      <li className="sep_link" key="sep_link_offline">
        {i18n('playOffline')}
      </li>
      <li className="side_link" key="play_ai" oncreate={helper.ontapY(menu.route('/ai'))}>
        <span className="fa fa-cogs"/>{i18n('playOfflineComputer')}
      </li>
      <li className="side_link" key="play_otb" oncreate={helper.ontapY(menu.route('/otb'))}>
        <span className="fa fa-beer"/>{i18n('playOnTheBoardOffline')}
      </li>
      <li className="side_link" key="standalone_clock" oncreate={helper.ontapY(menu.route('/clock'))}>
        <span className="fa fa-clock-o"/>{i18n('clock')}
      </li>
      <li className="sep_link" key="sep_link_tools">{i18n('tools')}</li>
      <li className="side_link" key="analyse" oncreate={helper.ontapY(menu.route('/analyse'))}>
        <span data-icon="A" />{i18n('analysis')}
      </li>
      <li className="side_link" key="editor" oncreate={helper.ontapY(menu.route('/editor'))}>
        <span className="fa fa-pencil" />{i18n('boardEditor')}
      </li>
      {hasNetwork() ?
      <li className="side_link" key="importer" oncreate={helper.ontapY(menu.route('/importer'))}>
        <span className="fa fa-cloud-upload" />{i18n('importGame')}
      </li> : null
      }
      <li className="hr" key="sep_link_settings_patron"></li>
      <li className="side_link" key="settings" oncreate={helper.ontapY(menu.route('/settings'))}>
        <span className="fa fa-cog"/>{i18n('settings')}
      </li>
      <li className="side_link" key="patron" oncreate={helper.ontapY(() => window.open('https://lichess.org/patron', '_blank', 'location=no'))}>
        <span className="patron"></span>Patron
      </li>
    </ul>
  );
}

function renderMenu() {
  const user = session.get();

  return (
    <div className="native_scroller">
      {renderHeader(user)}
      {user && menu.headerOpen() ? renderProfileActions(user) : renderLinks(user)}
    </div>
  );
}

function menuSlide(vnode: Mithril.ChildNode) {
  const el = vnode.dom as HTMLElement
  el.style.transform = 'translate3d(-100%,0,0)';
  Zanimo(el, 'transform', 'translate3d(0,0,0)', 250, 'ease-out');
}<|MERGE_RESOLUTION|>--- conflicted
+++ resolved
@@ -50,23 +50,12 @@
       }
       { hasNetwork() && user ?
         <h2 key="username-connected" className="username connected">
-<<<<<<< HEAD
-
         { user.patron ?
-          <div class='patronContainer'>
-            <span class='patron' style={'color: ' + color}>  </span>
-          </div>
+          <div class='patron' style={'color: ' + color}>  </div>
           :
-          <div class='ledContainer'>
-            <div class='led' style={'background: ' + color}/>
-          </div>
+          <div class='led' style={'background: ' + color}/>
         }
-
         { user.username }
-=======
-          { user.username }
-          <div class='led' style={'background: ' + color}/>
->>>>>>> 8b4c628b
         </h2> : null
       }
       { hasNetwork() && session.isConnected() ?
