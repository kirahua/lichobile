<<<<<<< HEAD
import home from './ui/home';
import timeline from './ui/timeline';
import game from './ui/game';
import analyse from './ui/analyse';
import challenge from './ui/challenge';
import tv from './ui/tv';
import correspondence from './ui/correspondence';
import otb from './ui/otb';
import ai from './ui/ai';
import settingsUi from './ui/settings';
import settingsSoundNotifications from './ui/settings/soundNotifications';
import settingsLang from './ui/settings/lang';
import settingsKidMode from './ui/settings/kid';
import settingsPreferences from './ui/settings/preferences';
import settingsGameDisplay from './ui/settings/gameDisplay';
import settingsGameBehavior from './ui/settings/gameBehavior';
import settingsPrivacy from './ui/settings/privacy';
import theme from './ui/settings/theme';
import boardThemes from './ui/settings/boardThemes';
import pieceThemes from './ui/settings/pieceThemes';
import user from './ui/user';
import userFollowing from './ui/user/following';
import userFollowers from './ui/user/followers';
import userGames from './ui/user/games';
import userVariantPerf from './ui/user/variantperf';
import userTV from './ui/user/tv';
import players from './ui/players';
import ranking from './ui/players/ranking';
import puzzle from './ui/puzzle';
import tournamentDetail from './ui/tournament/detail';
import tournament from './ui/tournament';
import editor from './ui/editor';
import clock from './ui/clock';
import inbox from './ui/inbox';
import inboxThread from './ui/inbox/thread';
import inboxCompose from './ui/inbox/compose';
import importer from './ui/importer';
import { defineRoutes } from './router';
=======
import home from './ui/home'
import timeline from './ui/timeline'
import game from './ui/game'
import analyse from './ui/analyse'
import challenge from './ui/challenge'
import tv from './ui/tv'
import correspondence from './ui/correspondence'
import otb from './ui/otb'
import ai from './ui/ai'
import settingsUi from './ui/settings'
import settingsSoundNotifications from './ui/settings/soundNotifications'
import settingsLang from './ui/settings/lang'
import settingsKidMode from './ui/settings/kid'
import settingsPreferences from './ui/settings/preferences'
import settingsGameDisplay from './ui/settings/gameDisplay'
import settingsGameBehavior from './ui/settings/gameBehavior'
import settingsPrivacy from './ui/settings/privacy'
import theme from './ui/settings/theme'
import boardThemes from './ui/settings/boardThemes'
import pieceThemes from './ui/settings/pieceThemes'
import user from './ui/user'
import userFollowing from './ui/user/following'
import userFollowers from './ui/user/followers'
import userGames from './ui/user/games'
import userVariantPerf from './ui/user/variantperf'
import userTV from './ui/user/tv'
import players from './ui/players'
import ranking from './ui/players/ranking'
import training from './ui/training'
import tournamentDetail from './ui/tournament/detail'
import tournament from './ui/tournament'
import editor from './ui/editor'
import clock from './ui/clock'
import inbox from './ui/inbox'
import inboxThread from './ui/inbox/thread'
import inboxCompose from './ui/inbox/compose'
import importer from './ui/importer'
import search from './ui/search'
import { defineRoutes } from './router'
>>>>>>> b7726d3c

export default {
  init() {
    defineRoutes(document.body, {
      '': home,
      'timeline': timeline,
      'otb': otb,
      'otb/fen/:fen': otb,
      'ai': ai,
      'ai/fen/:fen': ai,
      'game/:id': game,
      'game/:id/:color': game,
      'tournament/:tournamentId/game/:id': game,
      'analyse/:source/:id/:color': analyse,
      'analyse/:source/:id': analyse,
      'analyse/fen/:fen': analyse,
      'analyse/variant/:variant': analyse,
      'analyse/variant/:variant/fen/:fen': analyse,
      'analyse': analyse,
      'importer': importer,
      'challenge/:id': challenge,
      'tv': tv,
      'tv/:channel': tv,
      'correspondence': correspondence,
      '@/:id': user,
      '@/:id/following': userFollowing,
      '@/:id/followers': userFollowers,
      '@/:id/games': userGames,
      '@/:id/games/:filter': userGames,
      '@/:id/:variant/perf': userVariantPerf,
      '@/:id/tv': userTV,
      'clock': clock,
      'editor': editor,
      'editor/:fen': editor,
      'inbox': inbox,
      'inbox/:id': inboxThread,
      'inbox/new': inboxCompose,
      'inbox/new/:userId': inboxCompose,
      'players': players,
      'ranking': ranking,
      'search': search,
      'settings': settingsUi,
      'settings/preferences': settingsPreferences,
      'settings/gameDisplay': settingsGameDisplay,
      'settings/gameBehavior': settingsGameBehavior,
      'settings/soundNotifications': settingsSoundNotifications,
      'settings/privacy': settingsPrivacy,
      'settings/theme': theme,
      'settings/themes/board': boardThemes,
      'settings/themes/piece': pieceThemes,
      'settings/lang': settingsLang,
      'settings/kidMode': settingsKidMode,
      'puzzle': puzzle,
      'puzzle/:id': puzzle,
      'tournament': tournament,
      'tournament/:id': tournamentDetail
    })
  }
}<|MERGE_RESOLUTION|>--- conflicted
+++ resolved
@@ -1,43 +1,3 @@
-<<<<<<< HEAD
-import home from './ui/home';
-import timeline from './ui/timeline';
-import game from './ui/game';
-import analyse from './ui/analyse';
-import challenge from './ui/challenge';
-import tv from './ui/tv';
-import correspondence from './ui/correspondence';
-import otb from './ui/otb';
-import ai from './ui/ai';
-import settingsUi from './ui/settings';
-import settingsSoundNotifications from './ui/settings/soundNotifications';
-import settingsLang from './ui/settings/lang';
-import settingsKidMode from './ui/settings/kid';
-import settingsPreferences from './ui/settings/preferences';
-import settingsGameDisplay from './ui/settings/gameDisplay';
-import settingsGameBehavior from './ui/settings/gameBehavior';
-import settingsPrivacy from './ui/settings/privacy';
-import theme from './ui/settings/theme';
-import boardThemes from './ui/settings/boardThemes';
-import pieceThemes from './ui/settings/pieceThemes';
-import user from './ui/user';
-import userFollowing from './ui/user/following';
-import userFollowers from './ui/user/followers';
-import userGames from './ui/user/games';
-import userVariantPerf from './ui/user/variantperf';
-import userTV from './ui/user/tv';
-import players from './ui/players';
-import ranking from './ui/players/ranking';
-import puzzle from './ui/puzzle';
-import tournamentDetail from './ui/tournament/detail';
-import tournament from './ui/tournament';
-import editor from './ui/editor';
-import clock from './ui/clock';
-import inbox from './ui/inbox';
-import inboxThread from './ui/inbox/thread';
-import inboxCompose from './ui/inbox/compose';
-import importer from './ui/importer';
-import { defineRoutes } from './router';
-=======
 import home from './ui/home'
 import timeline from './ui/timeline'
 import game from './ui/game'
@@ -66,7 +26,7 @@
 import userTV from './ui/user/tv'
 import players from './ui/players'
 import ranking from './ui/players/ranking'
-import training from './ui/training'
+import puzzle from './ui/puzzle'
 import tournamentDetail from './ui/tournament/detail'
 import tournament from './ui/tournament'
 import editor from './ui/editor'
@@ -77,7 +37,6 @@
 import importer from './ui/importer'
 import search from './ui/search'
 import { defineRoutes } from './router'
->>>>>>> b7726d3c
 
 export default {
   init() {
