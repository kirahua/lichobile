'use strict';

var chessground = require('chessground');
var game        = require('./game2');

module.exports = function() {
<<<<<<< HEAD
  this.chessground = new chessground.controller({
  });
=======
  this.game = new game.controller()
>>>>>>> a60f3778
};<|MERGE_RESOLUTION|>--- conflicted
+++ resolved
@@ -4,10 +4,5 @@
 var game        = require('./game2');
 
 module.exports = function() {
-<<<<<<< HEAD
-  this.chessground = new chessground.controller({
-  });
-=======
-  this.game = new game.controller()
->>>>>>> a60f3778
+  this.game = new game.controller();
 };