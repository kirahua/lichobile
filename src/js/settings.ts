--- conflicted
+++ resolved
@@ -328,12 +328,8 @@
     winners: [['1', 'white'], ['2', 'black'], ['3', 'none']],
     dates: [['0d', 'Now'], ['1h', '1 hour ago'], ['2h', '2 hours ago'], ['6h', '6 hours ago'], ['1d', '1 day ago'], ['2d', '2 days ago'], ['3d', '3 days ago'], ['4d', '4 days ago'], ['5d', '5 days ago'], ['6d', '6 days ago'], ['1w', '1 week ago'], ['2w', '2 weeks ago'], ['3w', '3 weeks ago'], ['4w', '4 weeks ago'], ['5w', '5 weeks ago'], ['6w', '6 weeks ago'], ['1m', '1 month ago'], ['2m', '2 months ago'], ['3m', '3 months ago'], ['4m', '4 months ago'], ['5m', '5 months ago'], ['6m', '6 months ago'], ['1y', '1 year ago'], ['2y', '2 years ago'], ['3y', '3 years ago'], ['4y', '4 years ago'], ['5y', '5 years ago']],
     sortFields: [['d', 'Date'], ['t', 'Moves'], ['a', 'Rating']],
-<<<<<<< HEAD
-    sortOrders: [['desc', 'Descending'], ['asc', 'Ascending']]
-=======
     sortOrders: [['desc', 'Descending'], ['asc', 'Ascending']],
     state: localstorageprop<SearchStateSetting>('settings.search.state', {})
->>>>>>> 5c65ea51
   },
 
   tournament: {
