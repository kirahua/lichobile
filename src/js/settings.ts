--- conflicted
+++ resolved
@@ -1,10 +1,5 @@
 import store from './storage';
-<<<<<<< HEAD
-import { range } from 'lodash';
-import i18n from './i18n';
-=======
 import * as range from 'lodash/range';
->>>>>>> a4751cef
 
 export interface SettingsProp<T> {
   (): T
