--- conflicted
+++ resolved
@@ -109,8 +109,8 @@
     <plugin name="cordova-plugin-stockfish" spec="https://github.com/veloce/cordova-plugin-stockfish.git#94ac06a" />
     <universal-links>
         <host name="*.lichess.org" scheme="https">
-<<<<<<< HEAD
             <path event="analysis" url="/analysis" />
+            <path event="analysisPosition" url="/analysis/*" />
             <path event="challenge" url="/challenge/*" />
             <path event="editor" url="/editor" />
             <path event="inbox" url="/inbox" />
@@ -125,24 +125,6 @@
             <path event="userVariantProfile" url="/@/*/perf/*" />
             <path event="userProfile" url="/@/*" />
             <path event="other" url="*" />
-=======
-          <path event="analysis" url="/analysis" />
-          <path event="analysisPosition" url="/analysis/*" />
-          <path event="challenge" url="/challenge/*" />
-          <path event="editor" url="/editor" />
-          <path event="inbox" url="/inbox" />
-          <path event="inboxNew" url="/inbox/new" />
-          <path event="players" url="/player" />
-          <path event="tournamentDetail" url="/tournament/*" />
-          <path event="tournamentList" url="/tournament" />
-          <path event="training" url="/training" />
-          <path event="trainingProblem" url="/training/*" />
-          <path event="tv" url="/tv" />
-          <path event="tvChannel" url="/tv/*" />
-          <path event="userVariantProfile" url="/@/*/perf/*" />
-          <path event="userProfile" url="/@/*" />
-          <path event="other" url="*" />
->>>>>>> c529f454
         </host>
         <host name="lichess.org" scheme="https">
             <path event="analysis" url="/analysis" />
